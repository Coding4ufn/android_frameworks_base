--- conflicted
+++ resolved
@@ -623,26 +623,35 @@
         return BAD_VALUE;
     }
 
+    status_t ret = NO_ERROR;
+    
+    if (stream == AudioSystem::VOICE_CALL ||
+        stream == AudioSystem::BLUETOOTH_SCO) {
+        float hwValue = value;
+        if (stream == AudioSystem::VOICE_CALL) {
+            hwValue = (float)AudioSystem::logToLinear(value)/100.0f;
+            // FIXME: This is a temporary fix to re-base the internally
+            // generated in-call audio so that it is never muted, which is
+            // already the case for the hardware routed in-call audio.
+            // When audio stream handling is reworked, this should be
+            // addressed more cleanly.  Fixes #1324; see discussion at
+            // http://review.source.android.com/8224
+            value = value * 0.99 + 0.01;        
+        } else { // (type == AudioSystem::BLUETOOTH_SCO)
+            hwValue = 1.0f;
+        }
+
+        AutoMutex lock(mHardwareLock);
+        mHardwareStatus = AUDIO_SET_VOICE_VOLUME;
+        ret = mAudioHardware->setVoiceVolume(hwValue);
+        mHardwareStatus = AUDIO_HW_IDLE;
+        
+    }
+    
     mHardwareMixerThread->setStreamVolume(stream, value);
 #ifdef WITH_A2DP
     mA2dpMixerThread->setStreamVolume(stream, value);
 #endif
-
-    status_t ret = NO_ERROR;
-    if (stream == AudioSystem::VOICE_CALL ||
-        stream == AudioSystem::BLUETOOTH_SCO) {
-        
-        if (stream == AudioSystem::VOICE_CALL) {
-            value = (float)AudioSystem::logToLinear(value)/100.0f;
-        } else { // (type == AudioSystem::BLUETOOTH_SCO)
-            value = 1.0f;
-        }
-
-        AutoMutex lock(mHardwareLock);
-        mHardwareStatus = AUDIO_SET_VOICE_VOLUME;
-        ret = mAudioHardware->setVoiceVolume(value);
-        mHardwareStatus = AUDIO_HW_IDLE;
-    }
 
     return ret;
 }
@@ -682,7 +691,15 @@
     if (uint32_t(stream) >= AudioSystem::NUM_STREAM_TYPES) {
         return 0.0f;
     }
-    return mHardwareMixerThread->streamVolume(stream);
+    float value = mHardwareMixerThread->streamVolume(stream);
+    
+    if (stream == AudioSystem::VOICE_CALL) {
+        // FIXME: Re-base internally generated in-call audio,
+        // reverse of above in setStreamVolume.
+        value = (value - 0.01) / 0.99;
+    }
+    
+    return value;
 }
 
 bool AudioFlinger::streamMute(int stream) const
@@ -1398,37 +1415,8 @@
 
 status_t AudioFlinger::MixerThread::setStreamVolume(int stream, float value)
 {
-<<<<<<< HEAD
-    // check calling permissions
-    if (!settingsAllowed()) {
-        return PERMISSION_DENIED;
-    }
-
-    if (uint32_t(stream) >= AudioTrack::NUM_STREAM_TYPES) {
-        return BAD_VALUE;
-    }
-
-    status_t ret = NO_ERROR;
-    if (stream == AudioTrack::VOICE_CALL) {
-        AutoMutex lock(mHardwareLock);
-        mHardwareStatus = AUDIO_SET_VOICE_VOLUME;
-        ret = mAudioHardware->setVoiceVolume(value);
-        mHardwareStatus = AUDIO_HW_IDLE;
-        // FIXME: This is a temporary fix to re-base the internally
-        // generated in-call audio so that it is never muted, which is
-        // already the case for the hardware routed in-call audio.
-        // When audio stream handling is reworked, this should be
-        // addressed more cleanly.  Fixes #1324; see discussion at
-        // http://review.source.android.com/8224
-        mStreamTypes[stream].volume = value * (1.0 - 1.0 / 6.0) + (1.0 / 6.0);
-    } else {
-        mStreamTypes[stream].volume = value;
-    }
-    return ret;
-=======
     mStreamTypes[stream].volume = value;
     return NO_ERROR;
->>>>>>> ba87e3e6
 }
 
 status_t AudioFlinger::MixerThread::setStreamMute(int stream, bool muted)
@@ -1439,17 +1427,6 @@
 
 float AudioFlinger::MixerThread::streamVolume(int stream) const
 {
-<<<<<<< HEAD
-    if (uint32_t(stream) >= AudioTrack::NUM_STREAM_TYPES) {
-        return 0.0f;
-    }
-    if (stream == AudioTrack::VOICE_CALL) {
-        // FIXME: Re-base internally generated in-call audio,
-        // reverse of above in setStreamVolume.
-        return (mStreamTypes[stream].volume - (1.0 / 6.0)) / (1.0 - 1.0 / 6.0);
-    }
-=======
->>>>>>> ba87e3e6
     return mStreamTypes[stream].volume;
 }
 
