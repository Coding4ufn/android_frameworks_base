--- conflicted
+++ resolved
@@ -376,14 +376,9 @@
             }
             if (event.getActionMasked() == MotionEvent.ACTION_UP) {
                 clear();
-<<<<<<< HEAD
-                float scale = mMagnificationController.getScale();
-=======
                 final float scale = Math.min(Math.max(mMagnificationController.getScale(),
                         MIN_SCALE), MAX_SCALE);
->>>>>>> a7f38925
                 if (scale != getPersistedScale()) {
-                    scale = Math.min(Math.max(scale, MIN_SCALE), MAX_SCALE);
                     persistScale(scale);
                 }
                 if (mPreviousState == STATE_VIEWPORT_DRAGGING) {
