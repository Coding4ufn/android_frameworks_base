/*
 * Copyright (C) 2006 The Android Open Source Project
 *
 * Licensed under the Apache License, Version 2.0 (the "License");
 * you may not use this file except in compliance with the License.
 * You may obtain a copy of the License at
 *
 *      http://www.apache.org/licenses/LICENSE-2.0
 *
 * Unless required by applicable law or agreed to in writing, software
 * distributed under the License is distributed on an "AS IS" BASIS,
 * WITHOUT WARRANTIES OR CONDITIONS OF ANY KIND, either express or implied.
 * See the License for the specific language governing permissions and
 * limitations under the License.
 */

package com.android.internal.telephony;

import android.app.Activity;
import android.app.PendingIntent;
import android.app.AlertDialog;
import android.app.PendingIntent.CanceledException;
import android.content.BroadcastReceiver;
import android.content.ContentResolver;
import android.content.ContentValues;
import android.content.Context;
import android.content.Intent;
import android.content.DialogInterface;
import android.content.IntentFilter;
import android.content.res.Resources;
import android.database.Cursor;
import android.database.SQLException;
import android.net.Uri;
import android.os.AsyncResult;
import android.os.Environment;
import android.os.Handler;
import android.os.Message;
import android.os.PowerManager;
import android.os.StatFs;
import android.provider.Telephony;
import android.provider.Telephony.Sms.Intents;
import android.provider.Settings;
import android.telephony.SmsMessage;
import android.telephony.ServiceState;
import android.util.Config;
import android.util.Log;
import android.view.WindowManager;

import com.android.internal.util.HexDump;

import java.io.ByteArrayOutputStream;
import java.util.ArrayList;
import java.util.HashMap;
import java.util.Random;

import com.android.internal.R;

import static android.telephony.SmsManager.RESULT_ERROR_GENERIC_FAILURE;
import static android.telephony.SmsManager.RESULT_ERROR_NO_SERVICE;
import static android.telephony.SmsManager.RESULT_ERROR_NULL_PDU;
import static android.telephony.SmsManager.RESULT_ERROR_RADIO_OFF;
import static android.telephony.SmsManager.RESULT_ERROR_LIMIT_EXCEEDED;
import static android.telephony.SmsManager.RESULT_ERROR_FDN_CHECK_FAILURE;


public abstract class SMSDispatcher extends Handler {
    private static final String TAG = "SMS";

    /** Default checking period for SMS sent without user permit */
    private static final int DEFAULT_SMS_CHECK_PERIOD = 3600000;

    /** Default number of SMS sent in checking period without user permit */
    private static final int DEFAULT_SMS_MAX_COUNT = 100;

    /** Default timeout for SMS sent query */
    private static final int DEFAULT_SMS_TIMEOUT = 6000;

    protected static final String[] RAW_PROJECTION = new String[] {
        "pdu",
        "sequence",
        "destination_port",
    };

    static final protected int EVENT_NEW_SMS = 1;

    static final protected int EVENT_SEND_SMS_COMPLETE = 2;

    /** Retry sending a previously failed SMS message */
    static final protected int EVENT_SEND_RETRY = 3;

    /** Status report received */
    static final protected int EVENT_NEW_SMS_STATUS_REPORT = 5;

    /** SIM/RUIM storage is full */
    static final protected int EVENT_ICC_FULL = 6;

    /** SMS confirm required */
    static final protected int EVENT_POST_ALERT = 7;

    /** Send the user confirmed SMS */
    static final protected int EVENT_SEND_CONFIRMED_SMS = 8;

    /** Alert is timeout */
    static final protected int EVENT_ALERT_TIMEOUT = 9;

    /** Stop the sending */
    static final protected int EVENT_STOP_SENDING = 10;

    /** Memory status reporting is acknowledged by RIL */
    static final protected int EVENT_REPORT_MEMORY_STATUS_DONE = 11;

    /** Radio is ON */
    static final protected int EVENT_RADIO_ON = 12;

    /** New broadcast SMS */
    static final protected int EVENT_NEW_BROADCAST_SMS = 13;

    protected Phone mPhone;
    protected Context mContext;
    protected ContentResolver mResolver;
    protected CommandsInterface mCm;

    protected final WapPushOverSms mWapPush;

    protected final Uri mRawUri = Uri.withAppendedPath(Telephony.Sms.CONTENT_URI, "raw");

    /** Maximum number of times to retry sending a failed SMS. */
    private static final int MAX_SEND_RETRIES = 3;
    /** Delay before next send attempt on a failed SMS, in milliseconds. */
    private static final int SEND_RETRY_DELAY = 2000;
    /** single part SMS */
    private static final int SINGLE_PART_SMS = 1;
    /** Message sending queue limit */
    private static final int MO_MSG_QUEUE_LIMIT = 5;

    /**
     * Message reference for a CONCATENATED_8_BIT_REFERENCE or
     * CONCATENATED_16_BIT_REFERENCE message set.  Should be
     * incremented for each set of concatenated messages.
     */
    private static int sConcatenatedRef;

    private SmsCounter mCounter;

    private ArrayList<SmsTracker> mSTrackers = new ArrayList<SmsTracker>(MO_MSG_QUEUE_LIMIT);

    /** Wake lock to ensure device stays awake while dispatching the SMS intent. */
    private PowerManager.WakeLock mWakeLock;

    /**
     * Hold the wake lock for 5 seconds, which should be enough time for
     * any receiver(s) to grab its own wake lock.
     */
    private final int WAKE_LOCK_TIMEOUT = 5000;

    protected boolean mStorageAvailable = true;
    protected boolean mReportMemoryStatusPending = false;

    protected static int getNextConcatenatedRef() {
        sConcatenatedRef += 1;
        return sConcatenatedRef;
    }

    /**
     *  Implement the per-application based SMS control, which only allows
     *  a limit on the number of SMS/MMS messages an app can send in checking
     *  period.
     */
    private class SmsCounter {
        private int mCheckPeriod;
        private int mMaxAllowed;
        private HashMap<String, ArrayList<Long>> mSmsStamp;

        /**
         * Create SmsCounter
         * @param mMax is the number of SMS allowed without user permit
         * @param mPeriod is the checking period
         */
        SmsCounter(int mMax, int mPeriod) {
            mMaxAllowed = mMax;
            mCheckPeriod = mPeriod;
            mSmsStamp = new HashMap<String, ArrayList<Long>> ();
        }

        /**
         * Check to see if an application allow to send new SMS messages
         *
         * @param appName is the application sending sms
         * @param smsWaiting is the number of new sms wants to be sent
         * @return true if application is allowed to send the requested number
         *         of new sms messages
         */
        boolean check(String appName, int smsWaiting) {
            if (!mSmsStamp.containsKey(appName)) {
                mSmsStamp.put(appName, new ArrayList<Long>());
            }

            return isUnderLimit(mSmsStamp.get(appName), smsWaiting);
        }

        private boolean isUnderLimit(ArrayList<Long> sent, int smsWaiting) {
            Long ct =  System.currentTimeMillis();

            Log.d(TAG, "SMS send size=" + sent.size() + "time=" + ct);

            while (sent.size() > 0 && (ct - sent.get(0)) > mCheckPeriod ) {
                    sent.remove(0);
            }


            if ( (sent.size() + smsWaiting) <= mMaxAllowed) {
                for (int i = 0; i < smsWaiting; i++ ) {
                    sent.add(ct);
                }
                return true;
            }
            return false;
        }
    }

    protected SMSDispatcher(PhoneBase phone) {
        mPhone = phone;
        mWapPush = new WapPushOverSms(phone, this);
        mContext = phone.getContext();
        mResolver = mContext.getContentResolver();
        mCm = phone.mCM;

        createWakelock();

        int check_period = Settings.Secure.getInt(mResolver,
                Settings.Secure.SMS_OUTGOING_CHECK_INTERVAL_MS,
                DEFAULT_SMS_CHECK_PERIOD);
        int max_count = Settings.Secure.getInt(mResolver,
                Settings.Secure.SMS_OUTGOING_CHECK_MAX_COUNT,
                DEFAULT_SMS_MAX_COUNT);
        mCounter = new SmsCounter(max_count, check_period);

        mCm.setOnNewSMS(this, EVENT_NEW_SMS, null);
        mCm.setOnSmsStatus(this, EVENT_NEW_SMS_STATUS_REPORT, null);
        mCm.setOnIccSmsFull(this, EVENT_ICC_FULL, null);
        mCm.registerForOn(this, EVENT_RADIO_ON, null);

        // Don't always start message ref at 0.
        sConcatenatedRef = new Random().nextInt(256);

        // Register for device storage intents.  Use these to notify the RIL
        // that storage for SMS is or is not available.
        IntentFilter filter = new IntentFilter();
        filter.addAction(Intent.ACTION_DEVICE_STORAGE_FULL);
        filter.addAction(Intent.ACTION_DEVICE_STORAGE_NOT_FULL);
        mContext.registerReceiver(mResultReceiver, filter);
    }

    public void dispose() {
        mCm.unSetOnNewSMS(this);
        mCm.unSetOnSmsStatus(this);
        mCm.unSetOnIccSmsFull(this);
        mCm.unregisterForOn(this);
    }

    protected void finalize() {
        Log.d(TAG, "SMSDispatcher finalized");
    }


    /* TODO: Need to figure out how to keep track of status report routing in a
     *       persistent manner. If the phone process restarts (reboot or crash),
     *       we will lose this list and any status reports that come in after
     *       will be dropped.
     */
    /** Sent messages awaiting a delivery status report. */
    protected final ArrayList<SmsTracker> deliveryPendingList = new ArrayList<SmsTracker>();

    /**
     * Handles events coming from the phone stack. Overridden from handler.
     *
     * @param msg the message to handle
     */
    @Override
    public void handleMessage(Message msg) {
        AsyncResult ar;

        switch (msg.what) {
        case EVENT_NEW_SMS:
            // A new SMS has been received by the device
            if (Config.LOGD) {
                Log.d(TAG, "New SMS Message Received");
            }

            SmsMessage sms;

            ar = (AsyncResult) msg.obj;

            if (ar.exception != null) {
                Log.e(TAG, "Exception processing incoming SMS. Exception:" + ar.exception);
                return;
            }

            sms = (SmsMessage) ar.result;
            try {
                int result = dispatchMessage(sms.mWrappedSmsMessage);
                if (result != Activity.RESULT_OK) {
                    // RESULT_OK means that message was broadcast for app(s) to handle.
                    // Any other result, we should ack here.
                    boolean handled = (result == Intents.RESULT_SMS_HANDLED);
                    notifyAndAcknowledgeLastIncomingSms(handled, result, null);
                }
            } catch (RuntimeException ex) {
                Log.e(TAG, "Exception dispatching message", ex);
                notifyAndAcknowledgeLastIncomingSms(false, Intents.RESULT_SMS_GENERIC_ERROR, null);
            }

            break;

        case EVENT_SEND_SMS_COMPLETE:
            // An outbound SMS has been successfully transferred, or failed.
            handleSendComplete((AsyncResult) msg.obj);
            break;

        case EVENT_SEND_RETRY:
            sendSms((SmsTracker) msg.obj);
            break;

        case EVENT_NEW_SMS_STATUS_REPORT:
            handleStatusReport((AsyncResult)msg.obj);
            break;

        case EVENT_ICC_FULL:
            handleIccFull();
            break;

        case EVENT_POST_ALERT:
            handleReachSentLimit((SmsTracker)(msg.obj));
            break;

        case EVENT_ALERT_TIMEOUT:
            ((AlertDialog)(msg.obj)).dismiss();
            msg.obj = null;
            if (mSTrackers.isEmpty() == false) {
                try {
                    SmsTracker sTracker = mSTrackers.remove(0);
                    sTracker.mSentIntent.send(RESULT_ERROR_LIMIT_EXCEEDED);
                } catch (CanceledException ex) {
                    Log.e(TAG, "failed to send back RESULT_ERROR_LIMIT_EXCEEDED");
                }
            }
            if (Config.LOGD) {
                Log.d(TAG, "EVENT_ALERT_TIMEOUT, message stop sending");
            }
            break;

        case EVENT_SEND_CONFIRMED_SMS:
            if (mSTrackers.isEmpty() == false) {
                SmsTracker sTracker = mSTrackers.remove(mSTrackers.size() - 1);
                if (isMultipartTracker(sTracker)) {
                    sendMultipartSms(sTracker);
                } else {
                    sendSms(sTracker);
                }
                removeMessages(EVENT_ALERT_TIMEOUT, msg.obj);
            }
            break;

        case EVENT_STOP_SENDING:
            if (mSTrackers.isEmpty() == false) {
                // Remove the latest one.
                try {
                    SmsTracker sTracker = mSTrackers.remove(mSTrackers.size() - 1);
                    sTracker.mSentIntent.send(RESULT_ERROR_LIMIT_EXCEEDED);
                } catch (CanceledException ex) {
                    Log.e(TAG, "failed to send back RESULT_ERROR_LIMIT_EXCEEDED");
                }
                removeMessages(EVENT_ALERT_TIMEOUT, msg.obj);
            }
            break;

        case EVENT_REPORT_MEMORY_STATUS_DONE:
            ar = (AsyncResult)msg.obj;
            if (ar.exception != null) {
                mReportMemoryStatusPending = true;
                Log.v(TAG, "Memory status report to modem pending : mStorageAvailable = "
                        + mStorageAvailable);
            } else {
                mReportMemoryStatusPending = false;
            }
            break;

        case EVENT_RADIO_ON:
            if (mReportMemoryStatusPending) {
                Log.v(TAG, "Sending pending memory status report : mStorageAvailable = "
                        + mStorageAvailable);
                mCm.reportSmsMemoryStatus(mStorageAvailable,
                        obtainMessage(EVENT_REPORT_MEMORY_STATUS_DONE));
            }

        case EVENT_NEW_BROADCAST_SMS:
            handleBroadcastSms((AsyncResult)msg.obj);
            break;
        }
    }

    private void createWakelock() {
        PowerManager pm = (PowerManager)mContext.getSystemService(Context.POWER_SERVICE);
        mWakeLock = pm.newWakeLock(PowerManager.PARTIAL_WAKE_LOCK, "SMSDispatcher");
        mWakeLock.setReferenceCounted(true);
    }

    /**
     * Grabs a wake lock and sends intent as an ordered broadcast.
     * The resultReceiver will check for errors and ACK/NACK back
     * to the RIL.
     *
     * @param intent intent to broadcast
     * @param permission Receivers are required to have this permission
     */
    void dispatch(Intent intent, String permission) {
        // Hold a wake lock for WAKE_LOCK_TIMEOUT seconds, enough to give any
        // receivers time to take their own wake locks.
        mWakeLock.acquire(WAKE_LOCK_TIMEOUT);
        mContext.sendOrderedBroadcast(intent, permission, mResultReceiver,
                this, Activity.RESULT_OK, null, null);
    }

    /**
     * Called when SIM_FULL message is received from the RIL.  Notifies interested
     * parties that SIM storage for SMS messages is full.
     */
    private void handleIccFull(){
        // broadcast SIM_FULL intent
        Intent intent = new Intent(Intents.SIM_FULL_ACTION);
        mWakeLock.acquire(WAKE_LOCK_TIMEOUT);
        mContext.sendBroadcast(intent, "android.permission.RECEIVE_SMS");
    }

    /**
     * Called when a status report is received.  This should correspond to
     * a previously successful SEND.
     *
     * @param ar AsyncResult passed into the message handler.  ar.result should
     *           be a String representing the status report PDU, as ASCII hex.
     */
    protected abstract void handleStatusReport(AsyncResult ar);

    /**
     * Called when SMS send completes. Broadcasts a sentIntent on success.
     * On failure, either sets up retries or broadcasts a sentIntent with
     * the failure in the result code.
     *
     * @param ar AsyncResult passed into the message handler.  ar.result should
     *           an SmsResponse instance if send was successful.  ar.userObj
     *           should be an SmsTracker instance.
     */
    protected void handleSendComplete(AsyncResult ar) {
        SmsTracker tracker = (SmsTracker) ar.userObj;
        PendingIntent sentIntent = tracker.mSentIntent;

        if (ar.exception == null) {
            if (Config.LOGD) {
                Log.d(TAG, "SMS send complete. Broadcasting "
                        + "intent: " + sentIntent);
            }

            if (tracker.mDeliveryIntent != null) {
                // Expecting a status report.  Add it to the list.
                int messageRef = ((SmsResponse)ar.result).messageRef;
                tracker.mMessageRef = messageRef;
                deliveryPendingList.add(tracker);
            }

            if (sentIntent != null) {
                try {
                    sentIntent.send(Activity.RESULT_OK);
                } catch (CanceledException ex) {}
            }
        } else {
            if (Config.LOGD) {
                Log.d(TAG, "SMS send failed");
            }

            int ss = mPhone.getServiceState().getState();

            if (ss != ServiceState.STATE_IN_SERVICE) {
                handleNotInService(ss, tracker);
            } else if ((((CommandException)(ar.exception)).getCommandError()
                    == CommandException.Error.SMS_FAIL_RETRY) &&
                   tracker.mRetryCount < MAX_SEND_RETRIES) {
                // Retry after a delay if needed.
                // TODO: According to TS 23.040, 9.2.3.6, we should resend
                //       with the same TP-MR as the failed message, and
                //       TP-RD set to 1.  However, we don't have a means of
                //       knowing the MR for the failed message (EF_SMSstatus
                //       may or may not have the MR corresponding to this
                //       message, depending on the failure).  Also, in some
                //       implementations this retry is handled by the baseband.
                tracker.mRetryCount++;
                Message retryMsg = obtainMessage(EVENT_SEND_RETRY, tracker);
                sendMessageDelayed(retryMsg, SEND_RETRY_DELAY);
            } else if (tracker.mSentIntent != null) {
                int error = RESULT_ERROR_GENERIC_FAILURE;

                if (((CommandException)(ar.exception)).getCommandError()
                        == CommandException.Error.FDN_CHECK_FAILURE) {
                    error = RESULT_ERROR_FDN_CHECK_FAILURE;
                }
                // Done retrying; return an error to the app.
                try {
                    Intent fillIn = new Intent();
                    if (ar.result != null) {
                        fillIn.putExtra("errorCode", ((SmsResponse)ar.result).errorCode);
                    }
                    tracker.mSentIntent.send(mContext, error, fillIn);

                } catch (CanceledException ex) {}
            }
        }
    }

    /**
     * Handles outbound message when the phone is not in service.
     *
     * @param ss     Current service state.  Valid values are:
     *                  OUT_OF_SERVICE
     *                  EMERGENCY_ONLY
     *                  POWER_OFF
     * @param tracker   An SmsTracker for the current message.
     */
    protected void handleNotInService(int ss, SmsTracker tracker) {
        if (tracker.mSentIntent != null) {
            try {
                if (ss == ServiceState.STATE_POWER_OFF) {
                    tracker.mSentIntent.send(RESULT_ERROR_RADIO_OFF);
                } else {
                    tracker.mSentIntent.send(RESULT_ERROR_NO_SERVICE);
                }
            } catch (CanceledException ex) {}
        }
    }

    /**
     * Dispatches an incoming SMS messages.
     *
     * @param sms the incoming message from the phone
     * @return a result code from {@link Telephony.Sms.Intents}, or
     *         {@link Activity#RESULT_OK} if the message has been broadcast
     *         to applications
     */
    protected abstract int dispatchMessage(SmsMessageBase sms);


    /**
     * If this is the last part send the parts out to the application, otherwise
     * the part is stored for later processing.
     *
     * NOTE: concatRef (naturally) needs to be non-null, but portAddrs can be null.
     * @return a result code from {@link Telephony.Sms.Intents}, or
     *         {@link Activity#RESULT_OK} if the message has been broadcast
     *         to applications
     */
    protected int processMessagePart(SmsMessageBase sms,
            SmsHeader.ConcatRef concatRef, SmsHeader.PortAddrs portAddrs) {

        // Lookup all other related parts
        StringBuilder where = new StringBuilder("reference_number =");
        where.append(concatRef.refNumber);
        where.append(" AND address = ?");
        String[] whereArgs = new String[] {sms.getOriginatingAddress()};

        byte[][] pdus = null;
        Cursor cursor = null;
        try {
            cursor = mResolver.query(mRawUri, RAW_PROJECTION, where.toString(), whereArgs, null);
            int cursorCount = cursor.getCount();
            if (cursorCount != concatRef.msgCount - 1) {
                // We don't have all the parts yet, store this one away
                ContentValues values = new ContentValues();
                values.put("date", new Long(sms.getTimestampMillis()));
                values.put("pdu", HexDump.toHexString(sms.getPdu()));
                values.put("address", sms.getOriginatingAddress());
                values.put("reference_number", concatRef.refNumber);
                values.put("count", concatRef.msgCount);
                values.put("sequence", concatRef.seqNumber);
                if (portAddrs != null) {
                    values.put("destination_port", portAddrs.destPort);
                }
                mResolver.insert(mRawUri, values);
                return Intents.RESULT_SMS_HANDLED;
            }

            // All the parts are in place, deal with them
            int pduColumn = cursor.getColumnIndex("pdu");
            int sequenceColumn = cursor.getColumnIndex("sequence");

            pdus = new byte[concatRef.msgCount][];
            for (int i = 0; i < cursorCount; i++) {
                cursor.moveToNext();
                int cursorSequence = (int)cursor.getLong(sequenceColumn);
                pdus[cursorSequence - 1] = HexDump.hexStringToByteArray(
                        cursor.getString(pduColumn));
            }
            // This one isn't in the DB, so add it
            pdus[concatRef.seqNumber - 1] = sms.getPdu();

            // Remove the parts from the database
            mResolver.delete(mRawUri, where.toString(), whereArgs);
        } catch (SQLException e) {
            Log.e(TAG, "Can't access multipart SMS database", e);
            // TODO:  Would OUT_OF_MEMORY be more appropriate?
            return Intents.RESULT_SMS_GENERIC_ERROR;
        } finally {
            if (cursor != null) cursor.close();
        }

        /**
         * TODO(cleanup): The following code has duplicated logic with
         * the radio-specific dispatchMessage code, which is fragile,
         * in addition to being redundant.  Instead, if this method
         * maybe returned the reassembled message (or just contents),
         * the following code (which is not really related to
         * reconstruction) could be better consolidated.
         */

        // Dispatch the PDUs to applications
        if (portAddrs != null) {
            if (portAddrs.destPort == SmsHeader.PORT_WAP_PUSH) {
                // Build up the data stream
                ByteArrayOutputStream output = new ByteArrayOutputStream();
                for (int i = 0; i < concatRef.msgCount; i++) {
                    SmsMessage msg = SmsMessage.createFromPdu(pdus[i]);
                    byte[] data = msg.getUserData();
                    output.write(data, 0, data.length);
                }
                // Handle the PUSH
                return mWapPush.dispatchWapPdu(output.toByteArray());
            } else {
                // The messages were sent to a port, so concoct a URI for it
                dispatchPortAddressedPdus(pdus, portAddrs.destPort);
            }
        } else {
            // The messages were not sent to a port
            dispatchPdus(pdus);
        }
        return Activity.RESULT_OK;
    }

    /**
     * Dispatches standard PDUs to interested applications
     *
     * @param pdus The raw PDUs making up the message
     */
    protected void dispatchPdus(byte[][] pdus) {
        Intent intent = new Intent(Intents.SMS_RECEIVED_ACTION);
        intent.putExtra("pdus", pdus);
        dispatch(intent, "android.permission.RECEIVE_SMS");
    }

    /**
     * Dispatches port addressed PDUs to interested applications
     *
     * @param pdus The raw PDUs making up the message
     * @param port The destination port of the messages
     */
    protected void dispatchPortAddressedPdus(byte[][] pdus, int port) {
        Uri uri = Uri.parse("sms://localhost:" + port);
        Intent intent = new Intent(Intents.DATA_SMS_RECEIVED_ACTION, uri);
        intent.putExtra("pdus", pdus);
        dispatch(intent, "android.permission.RECEIVE_SMS");
    }

    /**
     * Send a data based SMS to a specific application port.
     *
     * @param destAddr the address to send the message to
     * @param scAddr is the service center address or null to use
     *  the current default SMSC
     * @param destPort the port to deliver the message to
     * @param data the body of the message to send
     * @param sentIntent if not NULL this <code>PendingIntent</code> is
     *  broadcast when the message is successfully sent, or failed.
     *  The result code will be <code>Activity.RESULT_OK<code> for success,
     *  or one of these errors:<br>
     *  <code>RESULT_ERROR_GENERIC_FAILURE</code><br>
     *  <code>RESULT_ERROR_RADIO_OFF</code><br>
     *  <code>RESULT_ERROR_NULL_PDU</code><br>
     *  For <code>RESULT_ERROR_GENERIC_FAILURE</code> the sentIntent may include
     *  the extra "errorCode" containing a radio technology specific value,
     *  generally only useful for troubleshooting.<br>
     *  The per-application based SMS control checks sentIntent. If sentIntent
     *  is NULL the caller will be checked against all unknown applications,
     *  which cause smaller number of SMS to be sent in checking period.
     * @param deliveryIntent if not NULL this <code>PendingIntent</code> is
     *  broadcast when the message is delivered to the recipient.  The
     *  raw pdu of the status report is in the extended data ("pdu").
     */
    protected abstract void sendData(String destAddr, String scAddr, int destPort,
            byte[] data, PendingIntent sentIntent, PendingIntent deliveryIntent);

    /**
     * Send a text based SMS.
     *
     * @param destAddr the address to send the message to
     * @param scAddr is the service center address or null to use
     *  the current default SMSC
     * @param text the body of the message to send
     * @param sentIntent if not NULL this <code>PendingIntent</code> is
     *  broadcast when the message is successfully sent, or failed.
     *  The result code will be <code>Activity.RESULT_OK<code> for success,
     *  or one of these errors:<br>
     *  <code>RESULT_ERROR_GENERIC_FAILURE</code><br>
     *  <code>RESULT_ERROR_RADIO_OFF</code><br>
     *  <code>RESULT_ERROR_NULL_PDU</code><br>
     *  For <code>RESULT_ERROR_GENERIC_FAILURE</code> the sentIntent may include
     *  the extra "errorCode" containing a radio technology specific value,
     *  generally only useful for troubleshooting.<br>
     *  The per-application based SMS control checks sentIntent. If sentIntent
     *  is NULL the caller will be checked against all unknown applications,
     *  which cause smaller number of SMS to be sent in checking period.
     * @param deliveryIntent if not NULL this <code>PendingIntent</code> is
     *  broadcast when the message is delivered to the recipient.  The
     *  raw pdu of the status report is in the extended data ("pdu").
     */
    protected abstract void sendText(String destAddr, String scAddr,
            String text, PendingIntent sentIntent, PendingIntent deliveryIntent);

    /**
     * Send a multi-part text based SMS.
     *
     * @param destAddr the address to send the message to
     * @param scAddr is the service center address or null to use
     *   the current default SMSC
     * @param parts an <code>ArrayList</code> of strings that, in order,
     *   comprise the original message
     * @param sentIntents if not null, an <code>ArrayList</code> of
     *   <code>PendingIntent</code>s (one for each message part) that is
     *   broadcast when the corresponding message part has been sent.
     *   The result code will be <code>Activity.RESULT_OK<code> for success,
     *   or one of these errors:
     *   <code>RESULT_ERROR_GENERIC_FAILURE</code>
     *   <code>RESULT_ERROR_RADIO_OFF</code>
     *   <code>RESULT_ERROR_NULL_PDU</code>.
     *  The per-application based SMS control checks sentIntent. If sentIntent
     *  is NULL the caller will be checked against all unknown applications,
     *  which cause smaller number of SMS to be sent in checking period.
     * @param deliveryIntents if not null, an <code>ArrayList</code> of
     *   <code>PendingIntent</code>s (one for each message part) that is
     *   broadcast when the corresponding message part has been delivered
     *   to the recipient.  The raw pdu of the status report is in the
     *   extended data ("pdu").
     */
    protected abstract void sendMultipartText(String destAddr, String scAddr,
            ArrayList<String> parts, ArrayList<PendingIntent> sentIntents,
            ArrayList<PendingIntent> deliveryIntents);

    /**
     * Send a SMS
     *
     * @param smsc the SMSC to send the message through, or NULL for the
     *  default SMSC
     * @param pdu the raw PDU to send
     * @param sentIntent if not NULL this <code>Intent</code> is
     *  broadcast when the message is successfully sent, or failed.
     *  The result code will be <code>Activity.RESULT_OK<code> for success,
     *  or one of these errors:
     *  <code>RESULT_ERROR_GENERIC_FAILURE</code>
     *  <code>RESULT_ERROR_RADIO_OFF</code>
     *  <code>RESULT_ERROR_NULL_PDU</code>.
     *  The per-application based SMS control checks sentIntent. If sentIntent
     *  is NULL the caller will be checked against all unknown applications,
     *  which cause smaller number of SMS to be sent in checking period.
     * @param deliveryIntent if not NULL this <code>Intent</code> is
     *  broadcast when the message is delivered to the recipient.  The
     *  raw pdu of the status report is in the extended data ("pdu").
     */
    protected void sendRawPdu(byte[] smsc, byte[] pdu, PendingIntent sentIntent,
            PendingIntent deliveryIntent) {
        if (pdu == null) {
            if (sentIntent != null) {
                try {
                    sentIntent.send(RESULT_ERROR_NULL_PDU);
                } catch (CanceledException ex) {}
            }
            return;
        }

        HashMap<String, Object> map = new HashMap<String, Object>();
        map.put("smsc", smsc);
        map.put("pdu", pdu);

        SmsTracker tracker = new SmsTracker(map, sentIntent,
                deliveryIntent);
        int ss = mPhone.getServiceState().getState();

        if (ss != ServiceState.STATE_IN_SERVICE) {
            handleNotInService(ss, tracker);
        } else {
            String appName = getAppNameByIntent(sentIntent);
            if (mCounter.check(appName, SINGLE_PART_SMS)) {
                sendSms(tracker);
            } else {
                sendMessage(obtainMessage(EVENT_POST_ALERT, tracker));
            }
        }
    }

    /**
     * Post an alert while SMS needs user confirm.
     *
     * An SmsTracker for the current message.
     */
    protected void handleReachSentLimit(SmsTracker tracker) {
        if (mSTrackers.size() >= MO_MSG_QUEUE_LIMIT) {
            // Deny the sending when the queue limit is reached.
            try {
                tracker.mSentIntent.send(RESULT_ERROR_LIMIT_EXCEEDED);
            } catch (CanceledException ex) {
                Log.e(TAG, "failed to send back RESULT_ERROR_LIMIT_EXCEEDED");
            }
            return;
        }

        Resources r = Resources.getSystem();

        String appName = getAppNameByIntent(tracker.mSentIntent);

        AlertDialog d = new AlertDialog.Builder(mContext)
                .setTitle(r.getString(R.string.sms_control_title))
                .setMessage(appName + " " + r.getString(R.string.sms_control_message))
                .setPositiveButton(r.getString(R.string.sms_control_yes), mListener)
                .setNegativeButton(r.getString(R.string.sms_control_no), mListener)
                .create();

        d.getWindow().setType(WindowManager.LayoutParams.TYPE_SYSTEM_ALERT);
        d.show();

        mSTrackers.add(tracker);
        sendMessageDelayed ( obtainMessage(EVENT_ALERT_TIMEOUT, d),
                DEFAULT_SMS_TIMEOUT);
    }

    protected String getAppNameByIntent(PendingIntent intent) {
        Resources r = Resources.getSystem();
        return (intent != null) ? intent.getTargetPackage()
            : r.getString(R.string.sms_control_default_app_name);
    }

    /**
     * Send the message along to the radio.
     *
     * @param tracker holds the SMS message to send
     */
    protected abstract void sendSms(SmsTracker tracker);

    /**
     * Send the multi-part SMS based on multipart Sms tracker
     *
     * @param tracker holds the multipart Sms tracker ready to be sent
     */
    protected abstract void sendMultipartSms (SmsTracker tracker);

    /**
     * Activate or deactivate cell broadcast SMS.
     *
     * @param activate
     *            0 = activate, 1 = deactivate
     * @param response
     *            Callback message is empty on completion
     */
    protected abstract void activateCellBroadcastSms(int activate, Message response);

    /**
     * Query the current configuration of cell broadcast SMS.
     *
     * @param response
     *            Callback message contains the configuration from the modem on completion
     *            @see #setCellBroadcastConfig
     */
    protected abstract void getCellBroadcastSmsConfig(Message response);

    /**
     * Configure cell broadcast SMS.
     *
     * @param configValuesArray
     *          The first element defines the number of triples that follow.
     *          A triple is made up of the service category, the language identifier
     *          and a boolean that specifies whether the category is set active.
     * @param response
     *            Callback message is empty on completion
     */
    protected abstract void setCellBroadcastConfig(int[] configValuesArray, Message response);

    /**
     * Send an acknowledge message.
     * @param success indicates that last message was successfully received.
     * @param result result code indicating any error
     * @param response callback message sent when operation completes.
     */
    protected abstract void acknowledgeLastIncomingSms(boolean success,
            int result, Message response);

    /**
     * Notify interested apps if the framework has rejected an incoming SMS,
     * and send an acknowledge message to the network.
     * @param success indicates that last message was successfully received.
     * @param result result code indicating any error
     * @param response callback message sent when operation completes.
     */
    private void notifyAndAcknowledgeLastIncomingSms(boolean success,
            int result, Message response) {
        if (!success) {
            // broadcast SMS_REJECTED_ACTION intent
            Intent intent = new Intent(Intents.SMS_REJECTED_ACTION);
            intent.putExtra("result", result);
            mWakeLock.acquire(WAKE_LOCK_TIMEOUT);
            mContext.sendBroadcast(intent, "android.permission.RECEIVE_SMS");
        }
        acknowledgeLastIncomingSms(success, result, response);
    }

    /**
     * Check if a SmsTracker holds multi-part Sms
     *
     * @param tracker a SmsTracker could hold a multi-part Sms
     * @return true for tracker holds Multi-parts Sms
     */
    private boolean isMultipartTracker (SmsTracker tracker) {
        HashMap map = tracker.mData;
        return ( map.get("parts") != null);
    }

    /**
     * Keeps track of an SMS that has been sent to the RIL, until it has
     * successfully been sent, or we're done trying.
     *
     */
    static protected class SmsTracker {
        // fields need to be public for derived SmsDispatchers
        public HashMap mData;
        public int mRetryCount;
        public int mMessageRef;

        public PendingIntent mSentIntent;
        public PendingIntent mDeliveryIntent;

        SmsTracker(HashMap data, PendingIntent sentIntent,
                PendingIntent deliveryIntent) {
            mData = data;
            mSentIntent = sentIntent;
            mDeliveryIntent = deliveryIntent;
            mRetryCount = 0;
        }
    }

    protected SmsTracker SmsTrackerFactory(HashMap data, PendingIntent sentIntent,
            PendingIntent deliveryIntent) {
        return new SmsTracker(data, sentIntent, deliveryIntent);
    }

    private DialogInterface.OnClickListener mListener =
        new DialogInterface.OnClickListener() {

            public void onClick(DialogInterface dialog, int which) {
                if (which == DialogInterface.BUTTON_POSITIVE) {
                    Log.d(TAG, "click YES to send out sms");
                    sendMessage(obtainMessage(EVENT_SEND_CONFIRMED_SMS));
                } else if (which == DialogInterface.BUTTON_NEGATIVE) {
                    Log.d(TAG, "click NO to stop sending");
                    sendMessage(obtainMessage(EVENT_STOP_SENDING));
                }
            }
        };

    private BroadcastReceiver mResultReceiver = new BroadcastReceiver() {
        @Override
        public void onReceive(Context context, Intent intent) {
            if (intent.getAction().equals(Intent.ACTION_DEVICE_STORAGE_FULL)) {
                mStorageAvailable = false;
                mCm.reportSmsMemoryStatus(false, obtainMessage(EVENT_REPORT_MEMORY_STATUS_DONE));
            } else if (intent.getAction().equals(Intent.ACTION_DEVICE_STORAGE_NOT_FULL)) {
                mStorageAvailable = true;
                mCm.reportSmsMemoryStatus(true, obtainMessage(EVENT_REPORT_MEMORY_STATUS_DONE));
            } else {
                // Assume the intent is one of the SMS receive intents that
                // was sent as an ordered broadcast.  Check result and ACK.
                int rc = getResultCode();
                boolean success = (rc == Activity.RESULT_OK)
                        || (rc == Intents.RESULT_SMS_HANDLED);

                // For a multi-part message, this only ACKs the last part.
                // Previous parts were ACK'd as they were received.
                acknowledgeLastIncomingSms(success, rc, null);
            }
<<<<<<< HEAD
        }
    };
=======

        };

    protected abstract void handleBroadcastSms(AsyncResult ar);

    protected void dispatchBroadcastPdus(byte[][] pdus) {
        Intent intent = new Intent("android.provider.telephony.SMS_CB_RECEIVED");
        intent.putExtra("pdus", pdus);

        if (Config.LOGD)
            Log.d(TAG, "Dispatching " + pdus.length + " SMS CB pdus");

        dispatch(intent, "android.permission.RECEIVE_SMS");
    }

>>>>>>> e4ae7fc3
}<|MERGE_RESOLUTION|>--- conflicted
+++ resolved
@@ -988,12 +988,8 @@
                 // Previous parts were ACK'd as they were received.
                 acknowledgeLastIncomingSms(success, rc, null);
             }
-<<<<<<< HEAD
         }
     };
-=======
-
-        };
 
     protected abstract void handleBroadcastSms(AsyncResult ar);
 
@@ -1007,5 +1003,4 @@
         dispatch(intent, "android.permission.RECEIVE_SMS");
     }
 
->>>>>>> e4ae7fc3
 }