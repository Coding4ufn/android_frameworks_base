/*
 * Copyright (C) 2008 The Android Open Source Project
 *
 * Licensed under the Apache License, Version 2.0 (the "License");
 * you may not use this file except in compliance with the License.
 * You may obtain a copy of the License at
 *
 *      http://www.apache.org/licenses/LICENSE-2.0
 *
 * Unless required by applicable law or agreed to in writing, software
 * distributed under the License is distributed on an "AS IS" BASIS,
 * WITHOUT WARRANTIES OR CONDITIONS OF ANY KIND, either express or implied.
 * See the License for the specific language governing permissions and
 * limitations under the License.
 */

package android.widget;

import android.animation.Animator;
import android.animation.Animator.AnimatorListener;
import android.animation.AnimatorListenerAdapter;
import android.animation.AnimatorSet;
import android.animation.ObjectAnimator;
import android.animation.PropertyValuesHolder;
import android.content.Context;
import android.content.res.ColorStateList;
import android.content.res.Resources;
import android.content.res.TypedArray;
import android.graphics.Rect;
import android.graphics.drawable.Drawable;
import android.os.Build;
import android.text.TextUtils.TruncateAt;
import android.util.IntProperty;
import android.util.MathUtils;
import android.util.Property;
import android.view.Gravity;
import android.view.MotionEvent;
import android.view.View;
import android.view.View.MeasureSpec;
import android.view.ViewConfiguration;
import android.view.ViewGroup.LayoutParams;
import android.view.ViewGroupOverlay;
import android.widget.AbsListView.OnScrollListener;

import com.android.internal.R;

/**
 * Helper class for AbsListView to draw and control the Fast Scroll thumb
 */
class FastScroller {
    /** Duration of fade-out animation. */
    private static final int DURATION_FADE_OUT = 300;

    /** Duration of fade-in animation. */
    private static final int DURATION_FADE_IN = 150;

    /** Duration of transition cross-fade animation. */
    private static final int DURATION_CROSS_FADE = 50;

    /** Duration of transition resize animation. */
    private static final int DURATION_RESIZE = 100;

    /** Inactivity timeout before fading controls. */
    private static final long FADE_TIMEOUT = 1500;

    /** Minimum number of pages to justify showing a fast scroll thumb. */
    private static final int MIN_PAGES = 4;

    /** Scroll thumb and preview not showing. */
    private static final int STATE_NONE = 0;

    /** Scroll thumb visible and moving along with the scrollbar. */
    private static final int STATE_VISIBLE = 1;

    /** Scroll thumb and preview being dragged by user. */
    private static final int STATE_DRAGGING = 2;

    /** Styleable attributes. */
    private static final int[] ATTRS = new int[] {
        android.R.attr.fastScrollTextColor,
        android.R.attr.fastScrollThumbDrawable,
        android.R.attr.fastScrollTrackDrawable,
        android.R.attr.fastScrollPreviewBackgroundLeft,
        android.R.attr.fastScrollPreviewBackgroundRight,
        android.R.attr.fastScrollOverlayPosition
    };

    // Styleable attribute indices.
    private static final int TEXT_COLOR = 0;
    private static final int THUMB_DRAWABLE = 1;
    private static final int TRACK_DRAWABLE = 2;
    private static final int PREVIEW_BACKGROUND_LEFT = 3;
    private static final int PREVIEW_BACKGROUND_RIGHT = 4;
    private static final int OVERLAY_POSITION = 5;

    // Positions for preview image and text.
    private static final int OVERLAY_FLOATING = 0;
    private static final int OVERLAY_AT_THUMB = 1;

    // Indices for mPreviewResId.
    private static final int PREVIEW_LEFT = 0;
    private static final int PREVIEW_RIGHT = 1;

    /** Delay before considering a tap in the thumb area to be a drag. */
    private static final long TAP_TIMEOUT = ViewConfiguration.getTapTimeout();

    private final Rect mTempBounds = new Rect();
    private final Rect mTempMargins = new Rect();

    private final AbsListView mList;
    private final ViewGroupOverlay mOverlay;
    private final TextView mPrimaryText;
    private final TextView mSecondaryText;
    private final ImageView mThumbImage;
    private final ImageView mTrackImage;
    private final ImageView mPreviewImage;

    /**
     * Preview image resource IDs for left- and right-aligned layouts. See
     * {@link #PREVIEW_LEFT} and {@link #PREVIEW_RIGHT}.
     */
    private final int[] mPreviewResId = new int[2];

    /**
     * Padding in pixels around the preview text. Applied as layout margins to
     * the preview text and padding to the preview image.
     */
    private final int mPreviewPadding;

    /** Whether there is a track image to display. */
    private final boolean mHasTrackImage;

    /** Set containing decoration transition animations. */
    private AnimatorSet mDecorAnimation;

    /** Set containing preview text transition animations. */
    private AnimatorSet mPreviewAnimation;

    /** Whether the primary text is showing. */
    private boolean mShowingPrimary;

    /** Whether we're waiting for completion of scrollTo(). */
    private boolean mScrollCompleted;

    /** The position of the first visible item in the list. */
    private int mFirstVisibleItem;

    /** The number of headers at the top of the view. */
    private int mHeaderCount;

    /** The number of items in the list. */
    private int mItemCount = -1;

    /** The index of the current section. */
    private int mCurrentSection = -1;

    /** Whether the list is long enough to need a fast scroller. */
    private boolean mLongList;

    private Object[] mSections;

    /**
     * Current decoration state, one of:
     * <ul>
     * <li>{@link #STATE_NONE}, nothing visible
     * <li>{@link #STATE_VISIBLE}, showing track and thumb
     * <li>{@link #STATE_DRAGGING}, visible and showing preview
     * </ul>
     */
    private int mState;

    private BaseAdapter mListAdapter;
    private SectionIndexer mSectionIndexer;

    /** Whether decorations should be laid out from right to left. */
    private boolean mLayoutFromRight;

    /** Whether the scrollbar and decorations should always be shown. */
    private boolean mAlwaysShow;

    /**
     * Position for the preview image and text. One of:
     * <ul>
     * <li>{@link #OVERLAY_AT_THUMB}
     * <li>{@link #OVERLAY_FLOATING}
     * </ul>
     */
    private int mOverlayPosition;

    /** Whether to precisely match the thumb position to the list. */
    private boolean mMatchDragPosition;

    private float mInitialTouchY;
    private boolean mHasPendingDrag;
    private int mScaledTouchSlop;

    private final Runnable mDeferStartDrag = new Runnable() {
        @Override
        public void run() {
            if (mList.mIsAttached) {
                beginDrag();

                final float pos = getPosFromMotionEvent(mInitialTouchY);
                scrollTo(pos);
            }

            mHasPendingDrag = false;
        }
    };

    /**
     * Used to delay hiding fast scroll decorations.
     */
    private final Runnable mDeferHide = new Runnable() {
        @Override
        public void run() {
            setState(STATE_NONE);
        }
    };

    /**
     * Used to effect a transition from primary to secondary text.
     */
    private final AnimatorListener mSwitchPrimaryListener = new AnimatorListenerAdapter() {
        @Override
        public void onAnimationEnd(Animator animation) {
            mShowingPrimary = !mShowingPrimary;
        }
    };

    public FastScroller(Context context, AbsListView listView) {
        mList = listView;
        mOverlay = listView.getOverlay();

        mScaledTouchSlop = ViewConfiguration.get(context).getScaledTouchSlop();

        final Resources res = context.getResources();
        final TypedArray ta = context.getTheme().obtainStyledAttributes(ATTRS);

        mTrackImage = new ImageView(context);

        // Add track to overlay if it has an image.
        final int trackResId = ta.getResourceId(TRACK_DRAWABLE, 0);
        if (trackResId != 0) {
            mHasTrackImage = true;
            mTrackImage.setBackgroundResource(trackResId);
            mOverlay.add(mTrackImage);
        } else {
            mHasTrackImage = false;
        }

        mThumbImage = new ImageView(context);

        // Add thumb to overlay if it has an image.
        final Drawable thumbDrawable = ta.getDrawable(THUMB_DRAWABLE);
        if (thumbDrawable != null) {
            mThumbImage.setImageDrawable(thumbDrawable);
            mOverlay.add(mThumbImage);
        }

        // If necessary, apply minimum thumb width and height.
        if (thumbDrawable.getIntrinsicWidth() <= 0 || thumbDrawable.getIntrinsicHeight() <= 0) {
            mThumbImage.setMinimumWidth(res.getDimensionPixelSize(R.dimen.fastscroll_thumb_width));
            mThumbImage.setMinimumHeight(
                    res.getDimensionPixelSize(R.dimen.fastscroll_thumb_height));
        }

        final int previewSize = res.getDimensionPixelSize(R.dimen.fastscroll_overlay_size);
        mPreviewImage = new ImageView(context);
        mPreviewImage.setMinimumWidth(previewSize);
        mPreviewImage.setMinimumHeight(previewSize);
        mPreviewImage.setAlpha(0f);
        mOverlay.add(mPreviewImage);

        mPreviewPadding = res.getDimensionPixelSize(R.dimen.fastscroll_overlay_padding);

        final int textMinSize = Math.max(0, previewSize - mPreviewPadding);
        mPrimaryText = createPreviewTextView(context, ta);
        mPrimaryText.setMinimumWidth(textMinSize);
        mPrimaryText.setMinimumHeight(textMinSize);
        mOverlay.add(mPrimaryText);
        mSecondaryText = createPreviewTextView(context, ta);
        mSecondaryText.setMinimumWidth(textMinSize);
        mSecondaryText.setMinimumHeight(textMinSize);
        mOverlay.add(mSecondaryText);

        mPreviewResId[PREVIEW_LEFT] = ta.getResourceId(PREVIEW_BACKGROUND_LEFT, 0);
        mPreviewResId[PREVIEW_RIGHT] = ta.getResourceId(PREVIEW_BACKGROUND_RIGHT, 0);
        mOverlayPosition = ta.getInt(OVERLAY_POSITION, OVERLAY_FLOATING);
        ta.recycle();

        mScrollCompleted = true;
        mState = STATE_VISIBLE;
        mMatchDragPosition =
                context.getApplicationInfo().targetSdkVersion >= Build.VERSION_CODES.HONEYCOMB;

        getSectionsFromIndexer();
        refreshDrawablePressedState();
        setScrollbarPosition(mList.getVerticalScrollbarPosition());

        mList.postDelayed(mDeferHide, FADE_TIMEOUT);
    }

    /**
     * @param alwaysShow Whether the fast scroll thumb should always be shown
     */
    public void setAlwaysShow(boolean alwaysShow) {
        mAlwaysShow = alwaysShow;

        if (alwaysShow) {
            setState(STATE_VISIBLE);
        } else if (mState == STATE_VISIBLE) {
            mList.postDelayed(mDeferHide, FADE_TIMEOUT);
        }
    }

    /**
     * @return Whether the fast scroll thumb will always be shown
     * @see #setAlwaysShow(boolean)
     */
    public boolean isAlwaysShowEnabled() {
        return mAlwaysShow;
    }

    /**
     * Immediately transitions the fast scroller decorations to a hidden state.
     */
    public void stop() {
        setState(STATE_NONE);
    }

    /**
     * @return Whether the fast scroll thumb should be shown.
     */
    public boolean shouldShow() {
        // Don't show if the list is as tall as or shorter than the thumbnail.
        if (mList.getHeight() <= mThumbImage.getHeight()) {
            return false;
        }

        return true;
    }

    public void setScrollbarPosition(int position) {
        if (position == View.SCROLLBAR_POSITION_DEFAULT) {
            position = mList.isLayoutRtl() ?
                    View.SCROLLBAR_POSITION_LEFT : View.SCROLLBAR_POSITION_RIGHT;
        }

        mLayoutFromRight = position != View.SCROLLBAR_POSITION_LEFT;

        final int previewResId = mPreviewResId[mLayoutFromRight ? PREVIEW_RIGHT : PREVIEW_LEFT];
        mPreviewImage.setBackgroundResource(previewResId);

        // Add extra padding for text.
        final Drawable background = mPreviewImage.getBackground();
        if (background != null) {
            final Rect padding = mTempBounds;
            background.getPadding(padding);
            padding.offset(mPreviewPadding, mPreviewPadding);
            mPreviewImage.setPadding(padding.left, padding.top, padding.right, padding.bottom);
        }

        updateLayout();
    }

    public int getWidth() {
        return mThumbImage.getWidth();
    }

    public void onSizeChanged(int w, int h, int oldw, int oldh) {
        updateLayout();
    }

    public void onItemCountChanged(int oldTotalItemCount, int totalItemCount) {
        final int visibleItemCount = mList.getChildCount();
        final boolean hasMoreItems = totalItemCount - visibleItemCount > 0;
        if (hasMoreItems && mState != STATE_DRAGGING) {
            final int firstVisibleItem = mList.getFirstVisiblePosition();
            setThumbPos(getPosFromItemCount(firstVisibleItem, visibleItemCount, totalItemCount));
        }
    }

    /**
     * Creates a view into which preview text can be placed.
     */
    private TextView createPreviewTextView(Context context, TypedArray ta) {
        final LayoutParams params = new LayoutParams(
                LayoutParams.WRAP_CONTENT, LayoutParams.WRAP_CONTENT);
        final Resources res = context.getResources();
        final int minSize = res.getDimensionPixelSize(R.dimen.fastscroll_overlay_size);
        final ColorStateList textColor = ta.getColorStateList(TEXT_COLOR);
        final float textSize = res.getDimension(R.dimen.fastscroll_overlay_text_size);
        final TextView textView = new TextView(context);
        textView.setLayoutParams(params);
        textView.setTextColor(textColor);
        textView.setTextSize(textSize);
        textView.setSingleLine(true);
        textView.setEllipsize(TruncateAt.MIDDLE);
        textView.setGravity(Gravity.CENTER);
        textView.setAlpha(0f);

        // Manually propagate inherited layout direction.
        textView.setLayoutDirection(mList.getLayoutDirection());

        return textView;
    }

    /**
     * Measures and layouts the scrollbar and decorations.
     */
    private void updateLayout() {
        layoutThumb();
        layoutTrack();

        final Rect bounds = mTempBounds;
        measurePreview(mPrimaryText, bounds);
        applyLayout(mPrimaryText, bounds);
        measurePreview(mSecondaryText, bounds);
        applyLayout(mSecondaryText, bounds);

        if (mPreviewImage != null) {
            // Apply preview image padding.
            bounds.left -= mPreviewImage.getPaddingLeft();
            bounds.top -= mPreviewImage.getPaddingTop();
            bounds.right += mPreviewImage.getPaddingRight();
            bounds.bottom += mPreviewImage.getPaddingBottom();
            applyLayout(mPreviewImage, bounds);
        }
    }

    /**
     * Layouts a view within the specified bounds and pins the pivot point to
     * the appropriate edge.
     *
     * @param view The view to layout.
     * @param bounds Bounds at which to layout the view.
     */
    private void applyLayout(View view, Rect bounds) {
        view.layout(bounds.left, bounds.top, bounds.right, bounds.bottom);
        view.setPivotX(mLayoutFromRight ? bounds.right - bounds.left : 0);
    }

    /**
     * Measures the preview text bounds, taking preview image padding into
     * account. This method should only be called after {@link #layoutThumb()}
     * and {@link #layoutTrack()} have both been called at least once.
     *
     * @param v The preview text view to measure.
     * @param out Rectangle into which measured bounds are placed.
     */
    private void measurePreview(View v, Rect out) {
        // Apply the preview image's padding as layout margins.
        final Rect margins = mTempMargins;
        margins.left = mPreviewImage.getPaddingLeft();
        margins.top = mPreviewImage.getPaddingTop();
        margins.right = mPreviewImage.getPaddingRight();
        margins.bottom = mPreviewImage.getPaddingBottom();

        if (mOverlayPosition == OVERLAY_AT_THUMB) {
            measureViewToSide(v, mThumbImage, margins, out);
        } else {
            measureFloating(v, margins, out);
        }
    }

    /**
     * Measures the bounds for a view that should be laid out against the edge
     * of an adjacent view. If no adjacent view is provided, lays out against
     * the list edge.
     *
     * @param view The view to measure for layout.
     * @param adjacent (Optional) The adjacent view, may be null to align to the
     *            list edge.
     * @param margins Layout margins to apply to the view.
     * @param out Rectangle into which measured bounds are placed.
     */
    private void measureViewToSide(View view, View adjacent, Rect margins, Rect out) {
        final int marginLeft;
        final int marginTop;
        final int marginRight;
        if (margins == null) {
            marginLeft = 0;
            marginTop = 0;
            marginRight = 0;
        } else {
            marginLeft = margins.left;
            marginTop = margins.top;
            marginRight = margins.right;
        }

        final int listWidth = mList.getWidth();
        final int maxWidth;
        if (adjacent == null) {
            maxWidth = listWidth;
        } else if (mLayoutFromRight) {
            maxWidth = adjacent.getLeft();
        } else {
            maxWidth = listWidth - adjacent.getRight();
        }

        final int adjMaxWidth = maxWidth - marginLeft - marginRight;
        final int widthMeasureSpec = MeasureSpec.makeMeasureSpec(adjMaxWidth, MeasureSpec.AT_MOST);
        final int heightMeasureSpec = MeasureSpec.makeMeasureSpec(0, MeasureSpec.UNSPECIFIED);
        view.measure(widthMeasureSpec, heightMeasureSpec);

        // Align to the left or right.
        final int width = view.getMeasuredWidth();
        final int left;
        final int right;
        if (mLayoutFromRight) {
            right = (adjacent == null ? listWidth : adjacent.getLeft()) - marginRight;
            left = right - width;
        } else {
            left = (adjacent == null ? 0 : adjacent.getRight()) + marginLeft;
            right = left + width;
        }

        // Don't adjust the vertical position.
        final int top = marginTop;
        final int bottom = top + view.getMeasuredHeight();
        out.set(left, top, right, bottom);
    }

    private void measureFloating(View preview, Rect margins, Rect out) {
        final int marginLeft;
        final int marginTop;
        final int marginRight;
        if (margins == null) {
            marginLeft = 0;
            marginTop = 0;
            marginRight = 0;
        } else {
            marginLeft = margins.left;
            marginTop = margins.top;
            marginRight = margins.right;
        }

        final View list = mList;
        final int listWidth = list.getWidth();
        final int adjMaxWidth = listWidth - marginLeft - marginRight;
        final int widthMeasureSpec = MeasureSpec.makeMeasureSpec(adjMaxWidth, MeasureSpec.AT_MOST);
        final int heightMeasureSpec = MeasureSpec.makeMeasureSpec(0, MeasureSpec.UNSPECIFIED);
        preview.measure(widthMeasureSpec, heightMeasureSpec);

        // Align at the vertical center, 10% from the top.
        final int width = preview.getMeasuredWidth();
        final int top = list.getHeight() / 10 + marginTop;
        final int bottom = top + preview.getMeasuredHeight();
        final int left = (listWidth - width) / 2;
        final int right = left + width;
        out.set(left, top, right, bottom);
    }

    /**
     * Lays out the thumb according to the current scrollbar position.
     */
    private void layoutThumb() {
        final Rect bounds = mTempBounds;
        measureViewToSide(mThumbImage, null, null, bounds);
        applyLayout(mThumbImage, bounds);
    }

    /**
     * Lays out the track centered on the thumb, if available, or against the
     * edge if no thumb is available. Must be called after {@link #layoutThumb}.
     */
    private void layoutTrack() {
        final View track = mTrackImage;
        final View thumb = mThumbImage;
        final View list = mList;
        final int listWidth = list.getWidth();
        final int widthMeasureSpec = MeasureSpec.makeMeasureSpec(listWidth, MeasureSpec.AT_MOST);
        final int heightMeasureSpec = MeasureSpec.makeMeasureSpec(0, MeasureSpec.UNSPECIFIED);
        track.measure(widthMeasureSpec, heightMeasureSpec);

        final int trackWidth = track.getMeasuredWidth();
        final int thumbHalfHeight = thumb == null ? 0 : thumb.getHeight() / 2;
        final int left = thumb == null ? listWidth - trackWidth :
            thumb.getLeft() + (thumb.getWidth() - trackWidth) / 2;
        final int right = left + trackWidth;
        final int top = thumbHalfHeight;
        final int bottom = list.getHeight() - thumbHalfHeight;
        track.layout(left, top, right, bottom);
    }

    private void setState(int state) {
        mList.removeCallbacks(mDeferHide);

        if (mAlwaysShow && state == STATE_NONE) {
            state = STATE_VISIBLE;
        }

        if (state == mState) {
            return;
        }

        switch (state) {
            case STATE_NONE:
                transitionToHidden();
                break;
            case STATE_VISIBLE:
                transitionToVisible();
                break;
            case STATE_DRAGGING:
                if (transitionPreviewLayout(mCurrentSection)) {
                    transitionToDragging();
                } else {
                    transitionToVisible();
                }
                break;
        }

        mState = state;

        refreshDrawablePressedState();
    }

    private void refreshDrawablePressedState() {
        final boolean isPressed = mState == STATE_DRAGGING;
        mThumbImage.setPressed(isPressed);
        mTrackImage.setPressed(isPressed);
    }

    /**
     * Shows nothing.
     */
    private void transitionToHidden() {
        if (mDecorAnimation != null) {
            mDecorAnimation.cancel();
        }

        final Animator fadeOut = groupAnimatorOfFloat(View.ALPHA, 0f, mThumbImage, mTrackImage,
                mPreviewImage, mPrimaryText, mSecondaryText).setDuration(DURATION_FADE_OUT);

        // Push the thumb and track outside the list bounds.
        final float offset = mLayoutFromRight ? mThumbImage.getWidth() : -mThumbImage.getWidth();
        final Animator slideOut = groupAnimatorOfFloat(
                View.TRANSLATION_X, offset, mThumbImage, mTrackImage)
                .setDuration(DURATION_FADE_OUT);

        mDecorAnimation = new AnimatorSet();
        mDecorAnimation.playTogether(fadeOut, slideOut);
        mDecorAnimation.start();
    }

    /**
     * Shows the thumb and track.
     */
    private void transitionToVisible() {
        if (mDecorAnimation != null) {
            mDecorAnimation.cancel();
        }

        final Animator fadeIn = groupAnimatorOfFloat(View.ALPHA, 1f, mThumbImage, mTrackImage)
                .setDuration(DURATION_FADE_IN);
        final Animator fadeOut = groupAnimatorOfFloat(
                View.ALPHA, 0f, mPreviewImage, mPrimaryText, mSecondaryText)
                .setDuration(DURATION_FADE_OUT);
        final Animator slideIn = groupAnimatorOfFloat(
                View.TRANSLATION_X, 0f, mThumbImage, mTrackImage).setDuration(DURATION_FADE_IN);

        mDecorAnimation = new AnimatorSet();
        mDecorAnimation.playTogether(fadeIn, fadeOut, slideIn);
        mDecorAnimation.start();
    }

    /**
     * Shows the thumb, preview, and track.
     */
    private void transitionToDragging() {
        if (mDecorAnimation != null) {
            mDecorAnimation.cancel();
        }

        final Animator fadeIn = groupAnimatorOfFloat(
                View.ALPHA, 1f, mThumbImage, mTrackImage, mPreviewImage)
                .setDuration(DURATION_FADE_IN);
        final Animator slideIn = groupAnimatorOfFloat(
                View.TRANSLATION_X, 0f, mThumbImage, mTrackImage).setDuration(DURATION_FADE_IN);

        mDecorAnimation = new AnimatorSet();
        mDecorAnimation.playTogether(fadeIn, slideIn);
        mDecorAnimation.start();
    }

    private boolean isLongList(int visibleItemCount, int totalItemCount) {
        // Are there enough pages to require fast scroll? Recompute only if
        // total count changes.
        if (mItemCount != totalItemCount && visibleItemCount > 0) {
            mItemCount = totalItemCount;
            mLongList = mItemCount / visibleItemCount >= MIN_PAGES;
        }

        return mLongList;
    }

    public void onScroll(int firstVisibleItem, int visibleItemCount, int totalItemCount) {
        if (!mAlwaysShow && !isLongList(visibleItemCount, totalItemCount)) {
            setState(STATE_NONE);
            return;
        }

        final boolean hasMoreItems = totalItemCount - visibleItemCount > 0;
        if (hasMoreItems && mState != STATE_DRAGGING) {
            setThumbPos(getPosFromItemCount(firstVisibleItem, visibleItemCount, totalItemCount));
        }

        mScrollCompleted = true;

        if (mFirstVisibleItem != firstVisibleItem) {
            mFirstVisibleItem = firstVisibleItem;

            // Show the thumb, if necessary, and set up auto-fade.
            if (mState != STATE_DRAGGING) {
                setState(STATE_VISIBLE);
                mList.postDelayed(mDeferHide, FADE_TIMEOUT);
            }
        }
    }

    private void getSectionsFromIndexer() {
        mSectionIndexer = null;

        Adapter adapter = mList.getAdapter();
        if (adapter instanceof HeaderViewListAdapter) {
            mHeaderCount = ((HeaderViewListAdapter) adapter).getHeadersCount();
            adapter = ((HeaderViewListAdapter) adapter).getWrappedAdapter();
        }

        if (adapter instanceof ExpandableListConnector) {
            final ExpandableListAdapter expAdapter = ((ExpandableListConnector) adapter)
                    .getAdapter();
            if (expAdapter instanceof SectionIndexer) {
                mSectionIndexer = (SectionIndexer) expAdapter;
                mListAdapter = (BaseAdapter) adapter;
                mSections = mSectionIndexer.getSections();
            }
        } else if (adapter instanceof SectionIndexer) {
            mListAdapter = (BaseAdapter) adapter;
            mSectionIndexer = (SectionIndexer) adapter;
            mSections = mSectionIndexer.getSections();
        } else {
            mListAdapter = (BaseAdapter) adapter;
            mSections = null;
        }
    }

    public void onSectionsChanged() {
        mListAdapter = null;
    }

    /**
     * Scrolls to a specific position within the section
     * @param position
     */
    private void scrollTo(float position) {
        mScrollCompleted = false;

        final int count = mList.getCount();
        final Object[] sections = mSections;
        final int sectionCount = sections == null ? 0 : sections.length;
        int sectionIndex;
        if (sections != null && sectionCount > 1) {
            final int exactSection = MathUtils.constrain(
                    (int) (position * sectionCount), 0, sectionCount - 1);
            int targetSection = exactSection;
            int targetIndex = mSectionIndexer.getPositionForSection(targetSection);
            sectionIndex = targetSection;

            // Given the expected section and index, the following code will
            // try to account for missing sections (no names starting with..)
            // It will compute the scroll space of surrounding empty sections
            // and interpolate the currently visible letter's range across the
            // available space, so that there is always some list movement while
            // the user moves the thumb.
            int nextIndex = count;
            int prevIndex = targetIndex;
            int prevSection = targetSection;
            int nextSection = targetSection + 1;

            // Assume the next section is unique
            if (targetSection < sectionCount - 1) {
                nextIndex = mSectionIndexer.getPositionForSection(targetSection + 1);
            }

            // Find the previous index if we're slicing the previous section
            if (nextIndex == targetIndex) {
                // Non-existent letter
                while (targetSection > 0) {
                    targetSection--;
                    prevIndex = mSectionIndexer.getPositionForSection(targetSection);
                    if (prevIndex != targetIndex) {
                        prevSection = targetSection;
                        sectionIndex = targetSection;
                        break;
                    } else if (targetSection == 0) {
                        // When section reaches 0 here, sectionIndex must follow it.
                        // Assuming mSectionIndexer.getPositionForSection(0) == 0.
                        sectionIndex = 0;
                        break;
                    }
                }
            }

            // Find the next index, in case the assumed next index is not
            // unique. For instance, if there is no P, then request for P's
            // position actually returns Q's. So we need to look ahead to make
            // sure that there is really a Q at Q's position. If not, move
            // further down...
            int nextNextSection = nextSection + 1;
            while (nextNextSection < sectionCount &&
                    mSectionIndexer.getPositionForSection(nextNextSection) == nextIndex) {
                nextNextSection++;
                nextSection++;
            }

            // Compute the beginning and ending scroll range percentage of the
            // currently visible section. This could be equal to or greater than
            // (1 / nSections). If the target position is near the previous
            // position, snap to the previous position.
            final float prevPosition = (float) prevSection / sectionCount;
            final float nextPosition = (float) nextSection / sectionCount;
            final float snapThreshold = (count == 0) ? Float.MAX_VALUE : .125f / count;
            if (prevSection == exactSection && position - prevPosition < snapThreshold) {
                targetIndex = prevIndex;
            } else {
                targetIndex = prevIndex + (int) ((nextIndex - prevIndex) * (position - prevPosition)
                    / (nextPosition - prevPosition));
            }

            // Clamp to valid positions.
            targetIndex = MathUtils.constrain(targetIndex, 0, count - 1);

            if (mList instanceof ExpandableListView) {
                final ExpandableListView expList = (ExpandableListView) mList;
                expList.setSelectionFromTop(expList.getFlatListPosition(
                        ExpandableListView.getPackedPositionForGroup(targetIndex + mHeaderCount)),
                        0);
            } else if (mList instanceof ListView) {
                ((ListView) mList).setSelectionFromTop(targetIndex + mHeaderCount, 0);
            } else {
                mList.setSelection(targetIndex + mHeaderCount);
            }
        } else {
            final int index = MathUtils.constrain((int) (position * count), 0, count - 1);

            if (mList instanceof ExpandableListView) {
                ExpandableListView expList = (ExpandableListView) mList;
                expList.setSelectionFromTop(expList.getFlatListPosition(
                        ExpandableListView.getPackedPositionForGroup(index + mHeaderCount)), 0);
            } else if (mList instanceof ListView) {
                ((ListView)mList).setSelectionFromTop(index + mHeaderCount, 0);
            } else {
                mList.setSelection(index + mHeaderCount);
            }

            sectionIndex = -1;
        }

        if (mCurrentSection != sectionIndex) {
            mCurrentSection = sectionIndex;

            if (transitionPreviewLayout(sectionIndex)) {
                transitionToDragging();
            } else {
                transitionToVisible();
            }
        }
    }

    /**
     * Transitions the preview text to a new section. Handles animation,
     * measurement, and layout. If the new preview text is empty, returns false.
     *
     * @param sectionIndex The section index to which the preview should
     *            transition.
     * @return False if the new preview text is empty.
     */
    private boolean transitionPreviewLayout(int sectionIndex) {
        final Object[] sections = mSections;
        String text = null;
        if (sections != null && sectionIndex >= 0 && sectionIndex < sections.length) {
            final Object section = sections[sectionIndex];
            if (section != null) {
                text = section.toString();
            }
        }

        final Rect bounds = mTempBounds;
        final ImageView preview = mPreviewImage;
        final TextView showing;
        final TextView target;
        if (mShowingPrimary) {
            showing = mPrimaryText;
            target = mSecondaryText;
        } else {
            showing = mSecondaryText;
            target = mPrimaryText;
        }

        // Set and layout target immediately.
        target.setText(text);
        measurePreview(target, bounds);
        applyLayout(target, bounds);

        if (mPreviewAnimation != null) {
            mPreviewAnimation.cancel();
        }

        // Cross-fade preview text.
        final Animator showTarget = animateAlpha(target, 1f).setDuration(DURATION_CROSS_FADE);
        final Animator hideShowing = animateAlpha(showing, 0f).setDuration(DURATION_CROSS_FADE);
        hideShowing.addListener(mSwitchPrimaryListener);

        // Apply preview image padding and animate bounds, if necessary.
        bounds.left -= mPreviewImage.getPaddingLeft();
        bounds.top -= mPreviewImage.getPaddingTop();
        bounds.right += mPreviewImage.getPaddingRight();
        bounds.bottom += mPreviewImage.getPaddingBottom();
        final Animator resizePreview = animateBounds(preview, bounds);
        resizePreview.setDuration(DURATION_RESIZE);

        mPreviewAnimation = new AnimatorSet();
        final AnimatorSet.Builder builder = mPreviewAnimation.play(hideShowing).with(showTarget);
        builder.with(resizePreview);

        // The current preview size is unaffected by hidden or showing. It's
        // used to set starting scales for things that need to be scaled down.
        final int previewWidth = preview.getWidth() - preview.getPaddingLeft()
                - preview.getPaddingRight();

        // If target is too large, shrink it immediately to fit and expand to
        // target size. Otherwise, start at target size.
        final int targetWidth = target.getWidth();
        if (targetWidth > previewWidth) {
            target.setScaleX((float) previewWidth / targetWidth);
            final Animator scaleAnim = animateScaleX(target, 1f).setDuration(DURATION_RESIZE);
            builder.with(scaleAnim);
        } else {
            target.setScaleX(1f);
        }

        // If showing is larger than target, shrink to target size.
        final int showingWidth = showing.getWidth();
        if (showingWidth > targetWidth) {
            final float scale = (float) targetWidth / showingWidth;
            final Animator scaleAnim = animateScaleX(showing, scale).setDuration(DURATION_RESIZE);
            builder.with(scaleAnim);
        }

        mPreviewAnimation.start();

        return (text != null && text.length() > 0);
    }

    /**
     * Positions the thumb and preview widgets.
     *
     * @param position The position, between 0 and 1, along the track at which
     *            to place the thumb.
     */
    private void setThumbPos(float position) {
        final int top = 0;
        final int bottom = mList.getHeight();

        final float thumbHalfHeight = mThumbImage.getHeight() / 2f;
        final float min = top + thumbHalfHeight;
        final float max = bottom - thumbHalfHeight;
        final float offset = min;
        final float range = max - min;
        final float thumbMiddle = position * range + offset;
        mThumbImage.setTranslationY(thumbMiddle - thumbHalfHeight);

        // Center the preview on the thumb, constrained to the list bounds.
        final float previewHalfHeight = mPreviewImage.getHeight() / 2f;
        final float minP = top + previewHalfHeight;
        final float maxP = bottom - previewHalfHeight;
        final float previewMiddle = MathUtils.constrain(thumbMiddle, minP, maxP);
        final float previewTop = previewMiddle - previewHalfHeight;

        mPreviewImage.setTranslationY(previewTop);
        mPrimaryText.setTranslationY(previewTop);
        mSecondaryText.setTranslationY(previewTop);
    }

    private float getPosFromMotionEvent(float y) {
        final int top = 0;
        final int bottom = mList.getHeight();

        final float thumbHalfHeight = mThumbImage.getHeight() / 2f;
        final float min = top + thumbHalfHeight;
        final float max = bottom - thumbHalfHeight;
        final float offset = min;
        final float range = max - min;

        // If the list is the same height as the thumbnail or shorter,
        // effectively disable scrolling.
        if (range <= 0) {
            return 0f;
        }

        return MathUtils.constrain((y - offset) / range, 0f, 1f);
    }

    private float getPosFromItemCount(
            int firstVisibleItem, int visibleItemCount, int totalItemCount) {
        if (mSectionIndexer == null || mListAdapter == null) {
            getSectionsFromIndexer();
        }

        final boolean hasSections = mSectionIndexer != null && mSections != null
                && mSections.length > 0;
        if (!hasSections || !mMatchDragPosition) {
            return (float) firstVisibleItem / (totalItemCount - visibleItemCount);
        }

        // Ignore headers.
        firstVisibleItem -= mHeaderCount;
        if (firstVisibleItem < 0) {
            return 0;
        }
        totalItemCount -= mHeaderCount;

        // Hidden portion of the first visible row.
        final View child = mList.getChildAt(0);
        final float incrementalPos;
        if (child == null || child.getHeight() == 0) {
            incrementalPos = 0;
        } else {
            incrementalPos = (float) (mList.getPaddingTop() - child.getTop()) / child.getHeight();
        }

        // Number of rows in this section.
        final int section = mSectionIndexer.getSectionForPosition(firstVisibleItem);
        final int sectionPos = mSectionIndexer.getPositionForSection(section);
<<<<<<< HEAD
        final int sectionCount = mSections.length;
        final int positionsInSection;
        if (section < sectionCount - 1) {
            final int nextSectionPos = mSectionIndexer.getPositionForSection(section + 1);
            positionsInSection = nextSectionPos - sectionPos;
        } else {
            positionsInSection = totalItemCount - sectionPos;
        }
=======
        final int nextSectionPos;
        final int sectionCount = mSections.length;
        if (section + 1 < sectionCount) {
            nextSectionPos = mSectionIndexer.getPositionForSection(section + 1);
        } else {
            nextSectionPos = totalItemCount - 1;
        }
        final int positionsInSection = nextSectionPos - sectionPos;

        final View child = mList.getChildAt(0);
        final float incrementalPos = child == null ? 0 : firstVisibleItem +
                (float) (mList.getPaddingTop() - child.getTop()) / child.getHeight();
        final float posWithinSection = (incrementalPos - sectionPos) / positionsInSection;
        int result = (int) ((section + posWithinSection) / sectionCount * trackHeight);
>>>>>>> 9058a6c8

        // Position within this section.
        final float posWithinSection;
        if (positionsInSection == 0) {
            posWithinSection = 0;
        } else {
            posWithinSection = (firstVisibleItem + incrementalPos - sectionPos)
                    / positionsInSection;
        }

        return (section + posWithinSection) / sectionCount;
    }

    /**
     * Cancels an ongoing fling event by injecting a
     * {@link MotionEvent#ACTION_CANCEL} into the host view.
     */
    private void cancelFling() {
        final MotionEvent cancelFling = MotionEvent.obtain(
                0, 0, MotionEvent.ACTION_CANCEL, 0, 0, 0);
        mList.onTouchEvent(cancelFling);
        cancelFling.recycle();
    }

    /**
     * Cancels a pending drag.
     *
     * @see #startPendingDrag()
     */
    private void cancelPendingDrag() {
        mList.removeCallbacks(mDeferStartDrag);
        mHasPendingDrag = false;
    }

    /**
     * Delays dragging until after the framework has determined that the user is
     * scrolling, rather than tapping.
     */
    private void startPendingDrag() {
        mHasPendingDrag = true;
        mList.postDelayed(mDeferStartDrag, TAP_TIMEOUT);
    }

    private void beginDrag() {
        setState(STATE_DRAGGING);

        if (mListAdapter == null && mList != null) {
            getSectionsFromIndexer();
        }

        if (mList != null) {
            mList.requestDisallowInterceptTouchEvent(true);
            mList.reportScrollStateChange(OnScrollListener.SCROLL_STATE_TOUCH_SCROLL);
        }

        cancelFling();
    }

    public boolean onInterceptTouchEvent(MotionEvent ev) {
        switch (ev.getActionMasked()) {
            case MotionEvent.ACTION_DOWN:
                if (isPointInside(ev.getX(), ev.getY())) {
                    // If the parent has requested that its children delay
                    // pressed state (e.g. is a scrolling container) then we
                    // need to allow the parent time to decide whether it wants
                    // to intercept events. If it does, we will receive a CANCEL
                    // event.
                    if (mList.isInScrollingContainer()) {
                        mInitialTouchY = ev.getY();
                        startPendingDrag();
                        return false;
                    }

                    beginDrag();
                    return true;
                }
                break;
            case MotionEvent.ACTION_UP:
            case MotionEvent.ACTION_CANCEL:
                cancelPendingDrag();
                break;
        }

        return false;
    }

    public boolean onTouchEvent(MotionEvent me) {
        switch (me.getActionMasked()) {
            case MotionEvent.ACTION_DOWN: {
                if (isPointInside(me.getX(), me.getY())) {
                    beginDrag();
                    return true;
                }
            } break;

            case MotionEvent.ACTION_UP: {
                if (mHasPendingDrag) {
                    // Allow a tap to scroll.
                    beginDrag();

                    final float pos = getPosFromMotionEvent(me.getY());
                    setThumbPos(pos);
                    scrollTo(pos);

                    cancelPendingDrag();
                    // Will hit the STATE_DRAGGING check below
                }

                if (mState == STATE_DRAGGING) {
                    if (mList != null) {
                        // ViewGroup does the right thing already, but there might
                        // be other classes that don't properly reset on touch-up,
                        // so do this explicitly just in case.
                        mList.requestDisallowInterceptTouchEvent(false);
                        mList.reportScrollStateChange(OnScrollListener.SCROLL_STATE_IDLE);
                    }

                    setState(STATE_VISIBLE);
                    mList.postDelayed(mDeferHide, FADE_TIMEOUT);

                    return true;
                }
            } break;

            case MotionEvent.ACTION_MOVE: {
                if (mHasPendingDrag && Math.abs(me.getY() - mInitialTouchY) > mScaledTouchSlop) {
                    setState(STATE_DRAGGING);

                    if (mListAdapter == null && mList != null) {
                        getSectionsFromIndexer();
                    }

                    if (mList != null) {
                        mList.requestDisallowInterceptTouchEvent(true);
                        mList.reportScrollStateChange(OnScrollListener.SCROLL_STATE_TOUCH_SCROLL);
                    }

                    cancelFling();
                    cancelPendingDrag();
                    // Will hit the STATE_DRAGGING check below
                }

                if (mState == STATE_DRAGGING) {
                    // TODO: Ignore jitter.
                    final float pos = getPosFromMotionEvent(me.getY());
                    setThumbPos(pos);

                    // If the previous scrollTo is still pending
                    if (mScrollCompleted) {
                        scrollTo(pos);
                    }

                    return true;
                }
            } break;

            case MotionEvent.ACTION_CANCEL: {
                cancelPendingDrag();
            } break;
        }

        return false;
    }

    /**
     * Returns whether a coordinate is inside the scroller's activation area. If
     * there is a track image, touching anywhere within the thumb-width of the
     * track activates scrolling. Otherwise, the user has to touch inside thumb
     * itself.
     *
     * @param x The x-coordinate.
     * @param y The y-coordinate.
     * @return Whether the coordinate is inside the scroller's activation area.
     */
    private boolean isPointInside(float x, float y) {
        return isPointInsideX(x) && (mHasTrackImage || isPointInsideY(y));
    }

    private boolean isPointInsideX(float x) {
        if (mLayoutFromRight) {
            return x >= mThumbImage.getLeft();
        } else {
            return x <= mThumbImage.getRight();
        }
    }

    private boolean isPointInsideY(float y) {
        return y >= mThumbImage.getTop() && y <= mThumbImage.getBottom();
    }

    /**
     * Constructs an animator for the specified property on a group of views.
     * See {@link ObjectAnimator#ofFloat(Object, String, float...)} for
     * implementation details.
     *
     * @param property The property being animated.
     * @param value The value to which that property should animate.
     * @param views The target views to animate.
     * @return An animator for all the specified views.
     */
    private static Animator groupAnimatorOfFloat(
            Property<View, Float> property, float value, View... views) {
        AnimatorSet animSet = new AnimatorSet();
        AnimatorSet.Builder builder = null;

        for (int i = views.length - 1; i >= 0; i--) {
            final Animator anim = ObjectAnimator.ofFloat(views[i], property, value);
            if (builder == null) {
                builder = animSet.play(anim);
            } else {
                builder.with(anim);
            }
        }

        return animSet;
    }

    /**
     * Returns an animator for the view's scaleX value.
     */
    private static Animator animateScaleX(View v, float target) {
        return ObjectAnimator.ofFloat(v, View.SCALE_X, target);
    }

    /**
     * Returns an animator for the view's alpha value.
     */
    private static Animator animateAlpha(View v, float alpha) {
        return ObjectAnimator.ofFloat(v, View.ALPHA, alpha);
    }

    /**
     * A Property wrapper around the <code>left</code> functionality handled by the
     * {@link View#setLeft(int)} and {@link View#getLeft()} methods.
     */
    private static Property<View, Integer> LEFT = new IntProperty<View>("left") {
        @Override
        public void setValue(View object, int value) {
            object.setLeft(value);
        }

        @Override
        public Integer get(View object) {
            return object.getLeft();
        }
    };

    /**
     * A Property wrapper around the <code>top</code> functionality handled by the
     * {@link View#setTop(int)} and {@link View#getTop()} methods.
     */
    private static Property<View, Integer> TOP = new IntProperty<View>("top") {
        @Override
        public void setValue(View object, int value) {
            object.setTop(value);
        }

        @Override
        public Integer get(View object) {
            return object.getTop();
        }
    };

    /**
     * A Property wrapper around the <code>right</code> functionality handled by the
     * {@link View#setRight(int)} and {@link View#getRight()} methods.
     */
    private static Property<View, Integer> RIGHT = new IntProperty<View>("right") {
        @Override
        public void setValue(View object, int value) {
            object.setRight(value);
        }

        @Override
        public Integer get(View object) {
            return object.getRight();
        }
    };

    /**
     * A Property wrapper around the <code>bottom</code> functionality handled by the
     * {@link View#setBottom(int)} and {@link View#getBottom()} methods.
     */
    private static Property<View, Integer> BOTTOM = new IntProperty<View>("bottom") {
        @Override
        public void setValue(View object, int value) {
            object.setBottom(value);
        }

        @Override
        public Integer get(View object) {
            return object.getBottom();
        }
    };

    /**
     * Returns an animator for the view's bounds.
     */
    private static Animator animateBounds(View v, Rect bounds) {
        final PropertyValuesHolder left = PropertyValuesHolder.ofInt(LEFT, bounds.left);
        final PropertyValuesHolder top = PropertyValuesHolder.ofInt(TOP, bounds.top);
        final PropertyValuesHolder right = PropertyValuesHolder.ofInt(RIGHT, bounds.right);
        final PropertyValuesHolder bottom = PropertyValuesHolder.ofInt(BOTTOM, bounds.bottom);
        return ObjectAnimator.ofPropertyValuesHolder(v, left, top, right, bottom);
    }
}<|MERGE_RESOLUTION|>--- conflicted
+++ resolved
@@ -1034,31 +1034,19 @@
         // Number of rows in this section.
         final int section = mSectionIndexer.getSectionForPosition(firstVisibleItem);
         final int sectionPos = mSectionIndexer.getPositionForSection(section);
-<<<<<<< HEAD
         final int sectionCount = mSections.length;
         final int positionsInSection;
         if (section < sectionCount - 1) {
-            final int nextSectionPos = mSectionIndexer.getPositionForSection(section + 1);
+            final int nextSectionPos;
+            if (section + 1 < sectionCount) {
+                nextSectionPos = mSectionIndexer.getPositionForSection(section + 1);
+            } else {
+                nextSectionPos = totalItemCount - 1;
+            }
             positionsInSection = nextSectionPos - sectionPos;
         } else {
             positionsInSection = totalItemCount - sectionPos;
         }
-=======
-        final int nextSectionPos;
-        final int sectionCount = mSections.length;
-        if (section + 1 < sectionCount) {
-            nextSectionPos = mSectionIndexer.getPositionForSection(section + 1);
-        } else {
-            nextSectionPos = totalItemCount - 1;
-        }
-        final int positionsInSection = nextSectionPos - sectionPos;
-
-        final View child = mList.getChildAt(0);
-        final float incrementalPos = child == null ? 0 : firstVisibleItem +
-                (float) (mList.getPaddingTop() - child.getTop()) / child.getHeight();
-        final float posWithinSection = (incrementalPos - sectionPos) / positionsInSection;
-        int result = (int) ((section + posWithinSection) / sectionCount * trackHeight);
->>>>>>> 9058a6c8
 
         // Position within this section.
         final float posWithinSection;
