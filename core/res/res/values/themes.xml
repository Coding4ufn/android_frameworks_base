--- conflicted
+++ resolved
@@ -261,15 +261,11 @@
         <item name="buttonGroupStyle">@android:style/Widget.ButtonGroup</item>
 
         <!-- SearchView attributes -->
-<<<<<<< HEAD
-        <item name="searchDropdownBackground">@android:drawable/search_dropdown_dark</item>
-=======
         <item name="searchDropdownBackground">@android:drawable/spinner_dropdown_background</item>
         <item name="searchViewCloseIcon">@android:drawable/ic_clear</item>
         <item name="searchViewSearchIcon">@android:drawable/ic_search</item>
         <item name="searchViewGoIcon">@android:drawable/ic_go</item>
         <item name="searchViewVoiceIcon">@android:drawable/ic_voice_search</item>
->>>>>>> 1318af1a
 
         <!-- PreferenceFrameLayout attributes -->
         <item name="preferenceFrameLayoutStyle">@android:style/Widget.PreferenceFrameLayout</item>
