<!-- This file defines the base public resources exported by the
     platform, which must always exist. -->

<!-- ***************************************************************
     ***************************************************************
     IMPORTANT NOTE FOR ANYONE MODIFYING THIS FILE
     READ THIS BEFORE YOU MAKE ANY CHANGES

     This file defines the binary compatibility for resources.  As such,
     you must be very careful when making changes here, or you will
     completely break backwards compatibility with old applications.

     To avoid breaking compatibility, all new resources must be placed
     at the end of the list of resources of the same type.  Placing a resource
     in the middle of type will cause all following resources to be
     assigned new resource numbers, breaking compatibility.

     ***************************************************************
     *************************************************************** -->
<resources>

  <!-- We don't want to publish private symbols in android.R as part of the
       SDK.  Instead, put them here. -->
  <private-symbols package="com.android.internal" />

  <!-- AndroidManifest.xml attributes. -->
  <eat-comment />

<!-- ===============================================================
     Resources for version 1 of the platform.
     =============================================================== -->
  <eat-comment />

  <public type="attr" name="theme" id="0x01010000" />
  <public type="attr" name="label" id="0x01010001" />
  <public type="attr" name="icon" id="0x01010002" />
  <public type="attr" name="name" id="0x01010003" />
  <public type="attr" name="manageSpaceActivity" id="0x01010004" />
  <public type="attr" name="allowClearUserData" id="0x01010005" />
  <public type="attr" name="permission" id="0x01010006" />
  <public type="attr" name="readPermission" id="0x01010007" />
  <public type="attr" name="writePermission" id="0x01010008" />
  <public type="attr" name="protectionLevel" id="0x01010009" />
  <public type="attr" name="permissionGroup" id="0x0101000a" />
  <public type="attr" name="sharedUserId" id="0x0101000b" />
  <public type="attr" name="hasCode" id="0x0101000c" />
  <public type="attr" name="persistent" id="0x0101000d" />
  <public type="attr" name="enabled" id="0x0101000e" />
  <public type="attr" name="debuggable" id="0x0101000f" />
  <public type="attr" name="exported" id="0x01010010" />
  <public type="attr" name="process" id="0x01010011" />
  <public type="attr" name="taskAffinity" id="0x01010012" />
  <public type="attr" name="multiprocess" id="0x01010013" />
  <public type="attr" name="finishOnTaskLaunch" id="0x01010014" />
  <public type="attr" name="clearTaskOnLaunch" id="0x01010015" />
  <public type="attr" name="stateNotNeeded" id="0x01010016" />
  <public type="attr" name="excludeFromRecents" id="0x01010017" />
  <public type="attr" name="authorities" id="0x01010018" />
  <public type="attr" name="syncable" id="0x01010019" />
  <public type="attr" name="initOrder" id="0x0101001a" />
  <public type="attr" name="grantUriPermissions" id="0x0101001b" />
  <public type="attr" name="priority" id="0x0101001c" />
  <public type="attr" name="launchMode" id="0x0101001d" />
  <public type="attr" name="screenOrientation" id="0x0101001e" />
  <public type="attr" name="configChanges" id="0x0101001f" />
  <public type="attr" name="description" id="0x01010020" />
  <public type="attr" name="targetPackage" id="0x01010021" />
  <public type="attr" name="handleProfiling" id="0x01010022" />
  <public type="attr" name="functionalTest" id="0x01010023" />
  <public type="attr" name="value" id="0x01010024" />
  <public type="attr" name="resource" id="0x01010025" />
  <public type="attr" name="mimeType" id="0x01010026" />
  <public type="attr" name="scheme" id="0x01010027" />
  <public type="attr" name="host" id="0x01010028" />
  <public type="attr" name="port" id="0x01010029" />
  <public type="attr" name="path" id="0x0101002a" />
  <public type="attr" name="pathPrefix" id="0x0101002b" />
  <public type="attr" name="pathPattern" id="0x0101002c" />
  <public type="attr" name="action" id="0x0101002d" />
  <public type="attr" name="data" id="0x0101002e" />
  <public type="attr" name="targetClass" id="0x0101002f" />
  <public type="attr" name="colorForeground" id="0x01010030" />
  <public type="attr" name="colorBackground" id="0x01010031" />
  <public type="attr" name="backgroundDimAmount" id="0x01010032" />
  <public type="attr" name="disabledAlpha" id="0x01010033" />
  <public type="attr" name="textAppearance" id="0x01010034" />
  <public type="attr" name="textAppearanceInverse" id="0x01010035" />
  <public type="attr" name="textColorPrimary" id="0x01010036" />
  <public type="attr" name="textColorPrimaryDisableOnly" id="0x01010037" />
  <public type="attr" name="textColorSecondary" id="0x01010038" />
  <public type="attr" name="textColorPrimaryInverse" id="0x01010039" />
  <public type="attr" name="textColorSecondaryInverse" id="0x0101003a" />
  <public type="attr" name="textColorPrimaryNoDisable" id="0x0101003b" />
  <public type="attr" name="textColorSecondaryNoDisable" id="0x0101003c" />
  <public type="attr" name="textColorPrimaryInverseNoDisable" id="0x0101003d" />
  <public type="attr" name="textColorSecondaryInverseNoDisable" id="0x0101003e" />
  <public type="attr" name="textColorHintInverse" id="0x0101003f" />
  <public type="attr" name="textAppearanceLarge" id="0x01010040" />
  <public type="attr" name="textAppearanceMedium" id="0x01010041" />
  <public type="attr" name="textAppearanceSmall" id="0x01010042" />
  <public type="attr" name="textAppearanceLargeInverse" id="0x01010043" />
  <public type="attr" name="textAppearanceMediumInverse" id="0x01010044" />
  <public type="attr" name="textAppearanceSmallInverse" id="0x01010045" />
  <public type="attr" name="textCheckMark" id="0x01010046" />
  <public type="attr" name="textCheckMarkInverse" id="0x01010047" />
  <public type="attr" name="buttonStyle" id="0x01010048" />
  <public type="attr" name="buttonStyleSmall" id="0x01010049" />
  <public type="attr" name="buttonStyleInset" id="0x0101004a" />
  <public type="attr" name="buttonStyleToggle" id="0x0101004b" />
  <public type="attr" name="galleryItemBackground" id="0x0101004c" />
  <public type="attr" name="listPreferredItemHeight" id="0x0101004d" />
  <public type="attr" name="expandableListPreferredItemPaddingLeft" id="0x0101004e" />
  <public type="attr" name="expandableListPreferredChildPaddingLeft" id="0x0101004f" />
  <public type="attr" name="expandableListPreferredItemIndicatorLeft" id="0x01010050" />
  <public type="attr" name="expandableListPreferredItemIndicatorRight" id="0x01010051" />
  <public type="attr" name="expandableListPreferredChildIndicatorLeft" id="0x01010052" />
  <public type="attr" name="expandableListPreferredChildIndicatorRight" id="0x01010053" />
  <public type="attr" name="windowBackground" id="0x01010054" />
  <public type="attr" name="windowFrame" id="0x01010055" />
  <public type="attr" name="windowNoTitle" id="0x01010056" />
  <public type="attr" name="windowIsFloating" id="0x01010057" />
  <public type="attr" name="windowIsTranslucent" id="0x01010058" />
  <public type="attr" name="windowContentOverlay" id="0x01010059" />
  <public type="attr" name="windowTitleSize" id="0x0101005a" />
  <public type="attr" name="windowTitleStyle" id="0x0101005b" />
  <public type="attr" name="windowTitleBackgroundStyle" id="0x0101005c" />
  <public type="attr" name="alertDialogStyle" id="0x0101005d" />
  <public type="attr" name="panelBackground" id="0x0101005e" />
  <public type="attr" name="panelFullBackground" id="0x0101005f" />
  <public type="attr" name="panelColorForeground" id="0x01010060" />
  <public type="attr" name="panelColorBackground" id="0x01010061" />
  <public type="attr" name="panelTextAppearance" id="0x01010062" />
  <public type="attr" name="scrollbarSize" id="0x01010063" />
  <public type="attr" name="scrollbarThumbHorizontal" id="0x01010064" />
  <public type="attr" name="scrollbarThumbVertical" id="0x01010065" />
  <public type="attr" name="scrollbarTrackHorizontal" id="0x01010066" />
  <public type="attr" name="scrollbarTrackVertical" id="0x01010067" />
  <public type="attr" name="scrollbarAlwaysDrawHorizontalTrack" id="0x01010068" />
  <public type="attr" name="scrollbarAlwaysDrawVerticalTrack" id="0x01010069" />
  <public type="attr" name="absListViewStyle" id="0x0101006a" />
  <public type="attr" name="autoCompleteTextViewStyle" id="0x0101006b" />
  <public type="attr" name="checkboxStyle" id="0x0101006c" />
  <public type="attr" name="dropDownListViewStyle" id="0x0101006d" />
  <public type="attr" name="editTextStyle" id="0x0101006e" />
  <public type="attr" name="expandableListViewStyle" id="0x0101006f" />
  <public type="attr" name="galleryStyle" id="0x01010070" />
  <public type="attr" name="gridViewStyle" id="0x01010071" />
  <public type="attr" name="imageButtonStyle" id="0x01010072" />
  <public type="attr" name="imageWellStyle" id="0x01010073" />
  <public type="attr" name="listViewStyle" id="0x01010074" />
  <public type="attr" name="listViewWhiteStyle" id="0x01010075" />
  <public type="attr" name="popupWindowStyle" id="0x01010076" />
  <public type="attr" name="progressBarStyle" id="0x01010077" />
  <public type="attr" name="progressBarStyleHorizontal" id="0x01010078" />
  <public type="attr" name="progressBarStyleSmall" id="0x01010079" />
  <public type="attr" name="progressBarStyleLarge" id="0x0101007a" />
  <public type="attr" name="seekBarStyle" id="0x0101007b" />
  <public type="attr" name="ratingBarStyle" id="0x0101007c" />
  <public type="attr" name="ratingBarStyleSmall" id="0x0101007d" />
  <public type="attr" name="radioButtonStyle" id="0x0101007e" />
  <public type="attr" name="scrollbarStyle" id="0x0101007f" />
  <public type="attr" name="scrollViewStyle" id="0x01010080" />
  <public type="attr" name="spinnerStyle" id="0x01010081" />
  <public type="attr" name="starStyle" id="0x01010082" />
  <public type="attr" name="tabWidgetStyle" id="0x01010083" />
  <public type="attr" name="textViewStyle" id="0x01010084" />
  <public type="attr" name="webViewStyle" id="0x01010085" />
  <public type="attr" name="dropDownItemStyle" id="0x01010086" />
  <public type="attr" name="spinnerDropDownItemStyle" id="0x01010087" />
  <public type="attr" name="dropDownHintAppearance" id="0x01010088" />
  <public type="attr" name="spinnerItemStyle" id="0x01010089" />
  <public type="attr" name="mapViewStyle" id="0x0101008a" />
  <public type="attr" name="preferenceScreenStyle" id="0x0101008b" />
  <public type="attr" name="preferenceCategoryStyle" id="0x0101008c" />
  <public type="attr" name="preferenceInformationStyle" id="0x0101008d" />
  <public type="attr" name="preferenceStyle" id="0x0101008e" />
  <public type="attr" name="checkBoxPreferenceStyle" id="0x0101008f" />
  <public type="attr" name="yesNoPreferenceStyle" id="0x01010090" />
  <public type="attr" name="dialogPreferenceStyle" id="0x01010091" />
  <public type="attr" name="editTextPreferenceStyle" id="0x01010092" />
  <public type="attr" name="ringtonePreferenceStyle" id="0x01010093" />
  <public type="attr" name="preferenceLayoutChild" id="0x01010094" />
  <public type="attr" name="textSize" id="0x01010095" />
  <public type="attr" name="typeface" id="0x01010096" />
  <public type="attr" name="textStyle" id="0x01010097" />
  <public type="attr" name="textColor" id="0x01010098" />
  <public type="attr" name="textColorHighlight" id="0x01010099" />
  <public type="attr" name="textColorHint" id="0x0101009a" />
  <public type="attr" name="textColorLink" id="0x0101009b" />
  <public type="attr" name="state_focused" id="0x0101009c" />
  <public type="attr" name="state_window_focused" id="0x0101009d" />
  <public type="attr" name="state_enabled" id="0x0101009e" />
  <public type="attr" name="state_checkable" id="0x0101009f" />
  <public type="attr" name="state_checked" id="0x010100a0" />
  <public type="attr" name="state_selected" id="0x010100a1" />
  <public type="attr" name="state_active" id="0x010100a2" />
  <public type="attr" name="state_single" id="0x010100a3" />
  <public type="attr" name="state_first" id="0x010100a4" />
  <public type="attr" name="state_middle" id="0x010100a5" />
  <public type="attr" name="state_last" id="0x010100a6" />
  <public type="attr" name="state_pressed" id="0x010100a7" />
  <public type="attr" name="state_expanded" id="0x010100a8" />
  <public type="attr" name="state_empty" id="0x010100a9" />
  <public type="attr" name="state_above_anchor" id="0x010100aa" />
  <public type="attr" name="ellipsize" id="0x010100ab" />
  <public type="attr" name="x" id="0x010100ac" />
  <public type="attr" name="y" id="0x010100ad" />
  <public type="attr" name="windowAnimationStyle" id="0x010100ae" />
  <public type="attr" name="gravity" id="0x010100af" />
  <public type="attr" name="autoLink" id="0x010100b0" />
  <public type="attr" name="linksClickable" id="0x010100b1" />
  <public type="attr" name="entries" id="0x010100b2" />
  <public type="attr" name="layout_gravity" id="0x010100b3" />
  <public type="attr" name="windowEnterAnimation" id="0x010100b4" />
  <public type="attr" name="windowExitAnimation" id="0x010100b5" />
  <public type="attr" name="windowShowAnimation" id="0x010100b6" />
  <public type="attr" name="windowHideAnimation" id="0x010100b7" />
  <public type="attr" name="activityOpenEnterAnimation" id="0x010100b8" />
  <public type="attr" name="activityOpenExitAnimation" id="0x010100b9" />
  <public type="attr" name="activityCloseEnterAnimation" id="0x010100ba" />
  <public type="attr" name="activityCloseExitAnimation" id="0x010100bb" />
  <public type="attr" name="taskOpenEnterAnimation" id="0x010100bc" />
  <public type="attr" name="taskOpenExitAnimation" id="0x010100bd" />
  <public type="attr" name="taskCloseEnterAnimation" id="0x010100be" />
  <public type="attr" name="taskCloseExitAnimation" id="0x010100bf" />
  <public type="attr" name="taskToFrontEnterAnimation" id="0x010100c0" />
  <public type="attr" name="taskToFrontExitAnimation" id="0x010100c1" />
  <public type="attr" name="taskToBackEnterAnimation" id="0x010100c2" />
  <public type="attr" name="taskToBackExitAnimation" id="0x010100c3" />
  <public type="attr" name="orientation" id="0x010100c4" />
  <public type="attr" name="keycode" id="0x010100c5" />
  <public type="attr" name="fullDark" id="0x010100c6" />
  <public type="attr" name="topDark" id="0x010100c7" />
  <public type="attr" name="centerDark" id="0x010100c8" />
  <public type="attr" name="bottomDark" id="0x010100c9" />
  <public type="attr" name="fullBright" id="0x010100ca" />
  <public type="attr" name="topBright" id="0x010100cb" />
  <public type="attr" name="centerBright" id="0x010100cc" />
  <public type="attr" name="bottomBright" id="0x010100cd" />
  <public type="attr" name="bottomMedium" id="0x010100ce" />
  <public type="attr" name="centerMedium" id="0x010100cf" />
  <public type="attr" name="id" id="0x010100d0" />
  <public type="attr" name="tag" id="0x010100d1" />
  <public type="attr" name="scrollX" id="0x010100d2" />
  <public type="attr" name="scrollY" id="0x010100d3" />
  <public type="attr" name="background" id="0x010100d4" />
  <public type="attr" name="padding" id="0x010100d5" />
  <public type="attr" name="paddingLeft" id="0x010100d6" />
  <public type="attr" name="paddingTop" id="0x010100d7" />
  <public type="attr" name="paddingRight" id="0x010100d8" />
  <public type="attr" name="paddingBottom" id="0x010100d9" />
  <public type="attr" name="focusable" id="0x010100da" />
  <public type="attr" name="focusableInTouchMode" id="0x010100db" />
  <public type="attr" name="visibility" id="0x010100dc" />
  <public type="attr" name="fitsSystemWindows" id="0x010100dd" />
  <public type="attr" name="scrollbars" id="0x010100de" />
  <public type="attr" name="fadingEdge" id="0x010100df" />
  <public type="attr" name="fadingEdgeLength" id="0x010100e0" />
  <public type="attr" name="nextFocusLeft" id="0x010100e1" />
  <public type="attr" name="nextFocusRight" id="0x010100e2" />
  <public type="attr" name="nextFocusUp" id="0x010100e3" />
  <public type="attr" name="nextFocusDown" id="0x010100e4" />
  <public type="attr" name="clickable" id="0x010100e5" />
  <public type="attr" name="longClickable" id="0x010100e6" />
  <public type="attr" name="saveEnabled" id="0x010100e7" />
  <public type="attr" name="drawingCacheQuality" id="0x010100e8" />
  <public type="attr" name="duplicateParentState" id="0x010100e9" />
  <public type="attr" name="clipChildren" id="0x010100ea" />
  <public type="attr" name="clipToPadding" id="0x010100eb" />
  <public type="attr" name="layoutAnimation" id="0x010100ec" />
  <public type="attr" name="animationCache" id="0x010100ed" />
  <public type="attr" name="persistentDrawingCache" id="0x010100ee" />
  <public type="attr" name="alwaysDrawnWithCache" id="0x010100ef" />
  <public type="attr" name="addStatesFromChildren" id="0x010100f0" />
  <public type="attr" name="descendantFocusability" id="0x010100f1" />
  <public type="attr" name="layout" id="0x010100f2" />
  <public type="attr" name="inflatedId" id="0x010100f3" />
  <public type="attr" name="layout_width" id="0x010100f4" />
  <public type="attr" name="layout_height" id="0x010100f5" />
  <public type="attr" name="layout_margin" id="0x010100f6" />
  <public type="attr" name="layout_marginLeft" id="0x010100f7" />
  <public type="attr" name="layout_marginTop" id="0x010100f8" />
  <public type="attr" name="layout_marginRight" id="0x010100f9" />
  <public type="attr" name="layout_marginBottom" id="0x010100fa" />
  <public type="attr" name="listSelector" id="0x010100fb" />
  <public type="attr" name="drawSelectorOnTop" id="0x010100fc" />
  <public type="attr" name="stackFromBottom" id="0x010100fd" />
  <public type="attr" name="scrollingCache" id="0x010100fe" />
  <public type="attr" name="textFilterEnabled" id="0x010100ff" />
  <public type="attr" name="transcriptMode" id="0x01010100" />
  <public type="attr" name="cacheColorHint" id="0x01010101" />
  <public type="attr" name="dial" id="0x01010102" />
  <public type="attr" name="hand_hour" id="0x01010103" />
  <public type="attr" name="hand_minute" id="0x01010104" />
  <public type="attr" name="format" id="0x01010105" />
  <public type="attr" name="checked" id="0x01010106" />
  <public type="attr" name="button" id="0x01010107" />
  <public type="attr" name="checkMark" id="0x01010108" />
  <public type="attr" name="foreground" id="0x01010109" />
  <public type="attr" name="measureAllChildren" id="0x0101010a" />
  <public type="attr" name="groupIndicator" id="0x0101010b" />
  <public type="attr" name="childIndicator" id="0x0101010c" />
  <public type="attr" name="indicatorLeft" id="0x0101010d" />
  <public type="attr" name="indicatorRight" id="0x0101010e" />
  <public type="attr" name="childIndicatorLeft" id="0x0101010f" />
  <public type="attr" name="childIndicatorRight" id="0x01010110" />
  <public type="attr" name="childDivider" id="0x01010111" />
  <public type="attr" name="animationDuration" id="0x01010112" />
  <public type="attr" name="spacing" id="0x01010113" />
  <public type="attr" name="horizontalSpacing" id="0x01010114" />
  <public type="attr" name="verticalSpacing" id="0x01010115" />
  <public type="attr" name="stretchMode" id="0x01010116" />
  <public type="attr" name="columnWidth" id="0x01010117" />
  <public type="attr" name="numColumns" id="0x01010118" />
  <public type="attr" name="src" id="0x01010119" />
  <public type="attr" name="antialias" id="0x0101011a" />
  <public type="attr" name="filter" id="0x0101011b" />
  <public type="attr" name="dither" id="0x0101011c" />
  <public type="attr" name="scaleType" id="0x0101011d" />
  <public type="attr" name="adjustViewBounds" id="0x0101011e" />
  <public type="attr" name="maxWidth" id="0x0101011f" />
  <public type="attr" name="maxHeight" id="0x01010120" />
  <public type="attr" name="tint" id="0x01010121" />
  <public type="attr" name="baselineAlignBottom" id="0x01010122" />
  <public type="attr" name="cropToPadding" id="0x01010123" />
  <public type="attr" name="textOn" id="0x01010124" />
  <public type="attr" name="textOff" id="0x01010125" />
  <public type="attr" name="baselineAligned" id="0x01010126" />
  <public type="attr" name="baselineAlignedChildIndex" id="0x01010127" />
  <public type="attr" name="weightSum" id="0x01010128" />
  <public type="attr" name="divider" id="0x01010129" />
  <public type="attr" name="dividerHeight" id="0x0101012a" />
  <public type="attr" name="choiceMode" id="0x0101012b" />
  <public type="attr" name="itemTextAppearance" id="0x0101012c" />
  <public type="attr" name="horizontalDivider" id="0x0101012d" />
  <public type="attr" name="verticalDivider" id="0x0101012e" />
  <public type="attr" name="headerBackground" id="0x0101012f" />
  <public type="attr" name="itemBackground" id="0x01010130" />
  <public type="attr" name="itemIconDisabledAlpha" id="0x01010131" />
  <public type="attr" name="rowHeight" id="0x01010132" />
  <public type="attr" name="maxRows" id="0x01010133" />
  <public type="attr" name="maxItemsPerRow" id="0x01010134" />
  <public type="attr" name="moreIcon" id="0x01010135" />
  <public type="attr" name="max" id="0x01010136" />
  <public type="attr" name="progress" id="0x01010137" />
  <public type="attr" name="secondaryProgress" id="0x01010138" />
  <public type="attr" name="indeterminate" id="0x01010139" />
  <public type="attr" name="indeterminateOnly" id="0x0101013a" />
  <public type="attr" name="indeterminateDrawable" id="0x0101013b" />
  <public type="attr" name="progressDrawable" id="0x0101013c" />
  <public type="attr" name="indeterminateDuration" id="0x0101013d" />
  <public type="attr" name="indeterminateBehavior" id="0x0101013e" />
  <public type="attr" name="minWidth" id="0x0101013f" />
  <public type="attr" name="minHeight" id="0x01010140" />
  <public type="attr" name="interpolator" id="0x01010141" />
  <public type="attr" name="thumb" id="0x01010142" />
  <public type="attr" name="thumbOffset" id="0x01010143" />
  <public type="attr" name="numStars" id="0x01010144" />
  <public type="attr" name="rating" id="0x01010145" />
  <public type="attr" name="stepSize" id="0x01010146" />
  <public type="attr" name="isIndicator" id="0x01010147" />
  <public type="attr" name="checkedButton" id="0x01010148" />
  <public type="attr" name="stretchColumns" id="0x01010149" />
  <public type="attr" name="shrinkColumns" id="0x0101014a" />
  <public type="attr" name="collapseColumns" id="0x0101014b" />
  <public type="attr" name="layout_column" id="0x0101014c" />
  <public type="attr" name="layout_span" id="0x0101014d" />
  <public type="attr" name="bufferType" id="0x0101014e" />
  <public type="attr" name="text" id="0x0101014f" />
  <public type="attr" name="hint" id="0x01010150" />
  <public type="attr" name="textScaleX" id="0x01010151" />
  <public type="attr" name="cursorVisible" id="0x01010152" />
  <public type="attr" name="maxLines" id="0x01010153" />
  <public type="attr" name="lines" id="0x01010154" />
  <public type="attr" name="height" id="0x01010155" />
  <public type="attr" name="minLines" id="0x01010156" />
  <public type="attr" name="maxEms" id="0x01010157" />
  <public type="attr" name="ems" id="0x01010158" />
  <public type="attr" name="width" id="0x01010159" />
  <public type="attr" name="minEms" id="0x0101015a" />
  <public type="attr" name="scrollHorizontally" id="0x0101015b" />
  <public type="attr" name="password" id="0x0101015c" />
  <public type="attr" name="singleLine" id="0x0101015d" />
  <public type="attr" name="selectAllOnFocus" id="0x0101015e" />
  <public type="attr" name="includeFontPadding" id="0x0101015f" />
  <public type="attr" name="maxLength" id="0x01010160" />
  <public type="attr" name="shadowColor" id="0x01010161" />
  <public type="attr" name="shadowDx" id="0x01010162" />
  <public type="attr" name="shadowDy" id="0x01010163" />
  <public type="attr" name="shadowRadius" id="0x01010164" />
  <public type="attr" name="numeric" id="0x01010165" />
  <public type="attr" name="digits" id="0x01010166" />
  <public type="attr" name="phoneNumber" id="0x01010167" />
  <public type="attr" name="inputMethod" id="0x01010168" />
  <public type="attr" name="capitalize" id="0x01010169" />
  <public type="attr" name="autoText" id="0x0101016a" />
  <public type="attr" name="editable" id="0x0101016b" />
  <public type="attr" name="freezesText" id="0x0101016c" />
  <public type="attr" name="drawableTop" id="0x0101016d" />
  <public type="attr" name="drawableBottom" id="0x0101016e" />
  <public type="attr" name="drawableLeft" id="0x0101016f" />
  <public type="attr" name="drawableRight" id="0x01010170" />
  <public type="attr" name="drawablePadding" id="0x01010171" />
  <public type="attr" name="completionHint" id="0x01010172" />
  <public type="attr" name="completionHintView" id="0x01010173" />
  <public type="attr" name="completionThreshold" id="0x01010174" />
  <public type="attr" name="dropDownSelector" id="0x01010175" />
  <public type="attr" name="popupBackground" id="0x01010176" />
  <public type="attr" name="inAnimation" id="0x01010177" />
  <public type="attr" name="outAnimation" id="0x01010178" />
  <public type="attr" name="flipInterval" id="0x01010179" />
  <public type="attr" name="fillViewport" id="0x0101017a" />
  <public type="attr" name="prompt" id="0x0101017b" />
  <public type="attr" name="startYear" id="0x0101017c" />
  <public type="attr" name="endYear" id="0x0101017d" />
  <public type="attr" name="mode" id="0x0101017e" />
  <public type="attr" name="layout_x" id="0x0101017f" />
  <public type="attr" name="layout_y" id="0x01010180" />
  <public type="attr" name="layout_weight" id="0x01010181" />
  <public type="attr" name="layout_toLeftOf" id="0x01010182" />
  <public type="attr" name="layout_toRightOf" id="0x01010183" />
  <public type="attr" name="layout_above" id="0x01010184" />
  <public type="attr" name="layout_below" id="0x01010185" />
  <public type="attr" name="layout_alignBaseline" id="0x01010186" />
  <public type="attr" name="layout_alignLeft" id="0x01010187" />
  <public type="attr" name="layout_alignTop" id="0x01010188" />
  <public type="attr" name="layout_alignRight" id="0x01010189" />
  <public type="attr" name="layout_alignBottom" id="0x0101018a" />
  <public type="attr" name="layout_alignParentLeft" id="0x0101018b" />
  <public type="attr" name="layout_alignParentTop" id="0x0101018c" />
  <public type="attr" name="layout_alignParentRight" id="0x0101018d" />
  <public type="attr" name="layout_alignParentBottom" id="0x0101018e" />
  <public type="attr" name="layout_centerInParent" id="0x0101018f" />
  <public type="attr" name="layout_centerHorizontal" id="0x01010190" />
  <public type="attr" name="layout_centerVertical" id="0x01010191" />
  <public type="attr" name="layout_alignWithParentIfMissing" id="0x01010192" />
  <public type="attr" name="layout_scale" id="0x01010193" />
  <public type="attr" name="visible" id="0x01010194" />
  <public type="attr" name="variablePadding" id="0x01010195" />
  <public type="attr" name="constantSize" id="0x01010196" />
  <public type="attr" name="oneshot" id="0x01010197" />
  <public type="attr" name="duration" id="0x01010198" />
  <public type="attr" name="drawable" id="0x01010199" />
  <public type="attr" name="shape" id="0x0101019a" />
  <public type="attr" name="innerRadiusRatio" id="0x0101019b" />
  <public type="attr" name="thicknessRatio" id="0x0101019c" />
  <public type="attr" name="startColor" id="0x0101019d" />
  <public type="attr" name="endColor" id="0x0101019e" />
  <public type="attr" name="useLevel" id="0x0101019f" />
  <public type="attr" name="angle" id="0x010101a0" />
  <public type="attr" name="type" id="0x010101a1" />
  <public type="attr" name="centerX" id="0x010101a2" />
  <public type="attr" name="centerY" id="0x010101a3" />
  <public type="attr" name="gradientRadius" id="0x010101a4" />
  <public type="attr" name="color" id="0x010101a5" />
  <public type="attr" name="dashWidth" id="0x010101a6" />
  <public type="attr" name="dashGap" id="0x010101a7" />
  <public type="attr" name="radius" id="0x010101a8" />
  <public type="attr" name="topLeftRadius" id="0x010101a9" />
  <public type="attr" name="topRightRadius" id="0x010101aa" />
  <public type="attr" name="bottomLeftRadius" id="0x010101ab" />
  <public type="attr" name="bottomRightRadius" id="0x010101ac" />
  <public type="attr" name="left" id="0x010101ad" />
  <public type="attr" name="top" id="0x010101ae" />
  <public type="attr" name="right" id="0x010101af" />
  <public type="attr" name="bottom" id="0x010101b0" />
  <public type="attr" name="minLevel" id="0x010101b1" />
  <public type="attr" name="maxLevel" id="0x010101b2" />
  <public type="attr" name="fromDegrees" id="0x010101b3" />
  <public type="attr" name="toDegrees" id="0x010101b4" />
  <public type="attr" name="pivotX" id="0x010101b5" />
  <public type="attr" name="pivotY" id="0x010101b6" />
  <public type="attr" name="insetLeft" id="0x010101b7" />
  <public type="attr" name="insetRight" id="0x010101b8" />
  <public type="attr" name="insetTop" id="0x010101b9" />
  <public type="attr" name="insetBottom" id="0x010101ba" />
  <public type="attr" name="shareInterpolator" id="0x010101bb" />
  <public type="attr" name="fillBefore" id="0x010101bc" />
  <public type="attr" name="fillAfter" id="0x010101bd" />
  <public type="attr" name="startOffset" id="0x010101be" />
  <public type="attr" name="repeatCount" id="0x010101bf" />
  <public type="attr" name="repeatMode" id="0x010101c0" />
  <public type="attr" name="zAdjustment" id="0x010101c1" />
  <public type="attr" name="fromXScale" id="0x010101c2" />
  <public type="attr" name="toXScale" id="0x010101c3" />
  <public type="attr" name="fromYScale" id="0x010101c4" />
  <public type="attr" name="toYScale" id="0x010101c5" />
  <public type="attr" name="fromXDelta" id="0x010101c6" />
  <public type="attr" name="toXDelta" id="0x010101c7" />
  <public type="attr" name="fromYDelta" id="0x010101c8" />
  <public type="attr" name="toYDelta" id="0x010101c9" />
  <public type="attr" name="fromAlpha" id="0x010101ca" />
  <public type="attr" name="toAlpha" id="0x010101cb" />
  <public type="attr" name="delay" id="0x010101cc" />
  <public type="attr" name="animation" id="0x010101cd" />
  <public type="attr" name="animationOrder" id="0x010101ce" />
  <public type="attr" name="columnDelay" id="0x010101cf" />
  <public type="attr" name="rowDelay" id="0x010101d0" />
  <public type="attr" name="direction" id="0x010101d1" />
  <public type="attr" name="directionPriority" id="0x010101d2" />
  <public type="attr" name="factor" id="0x010101d3" />
  <public type="attr" name="cycles" id="0x010101d4" />
  <public type="attr" name="searchMode" id="0x010101d5" />
  <public type="attr" name="searchSuggestAuthority" id="0x010101d6" />
  <public type="attr" name="searchSuggestPath" id="0x010101d7" />
  <public type="attr" name="searchSuggestSelection" id="0x010101d8" />
  <public type="attr" name="searchSuggestIntentAction" id="0x010101d9" />
  <public type="attr" name="searchSuggestIntentData" id="0x010101da" />
  <public type="attr" name="queryActionMsg" id="0x010101db" />
  <public type="attr" name="suggestActionMsg" id="0x010101dc" />
  <public type="attr" name="suggestActionMsgColumn" id="0x010101dd" />
  <public type="attr" name="menuCategory" id="0x010101de" />
  <public type="attr" name="orderInCategory" id="0x010101df" />
  <public type="attr" name="checkableBehavior" id="0x010101e0" />
  <public type="attr" name="title" id="0x010101e1" />
  <public type="attr" name="titleCondensed" id="0x010101e2" />
  <public type="attr" name="alphabeticShortcut" id="0x010101e3" />
  <public type="attr" name="numericShortcut" id="0x010101e4" />
  <public type="attr" name="checkable" id="0x010101e5" />
  <public type="attr" name="selectable" id="0x010101e6" />
  <public type="attr" name="orderingFromXml" id="0x010101e7" />
  <public type="attr" name="key" id="0x010101e8" />
  <public type="attr" name="summary" id="0x010101e9" />
  <public type="attr" name="order" id="0x010101ea" />
  <public type="attr" name="widgetLayout" id="0x010101eb" />
  <public type="attr" name="dependency" id="0x010101ec" />
  <public type="attr" name="defaultValue" id="0x010101ed" />
  <public type="attr" name="shouldDisableView" id="0x010101ee" />
  <public type="attr" name="summaryOn" id="0x010101ef" />
  <public type="attr" name="summaryOff" id="0x010101f0" />
  <public type="attr" name="disableDependentsState" id="0x010101f1" />
  <public type="attr" name="dialogTitle" id="0x010101f2" />
  <public type="attr" name="dialogMessage" id="0x010101f3" />
  <public type="attr" name="dialogIcon" id="0x010101f4" />
  <public type="attr" name="positiveButtonText" id="0x010101f5" />
  <public type="attr" name="negativeButtonText" id="0x010101f6" />
  <public type="attr" name="dialogLayout" id="0x010101f7" />
  <public type="attr" name="entryValues" id="0x010101f8" />
  <public type="attr" name="ringtoneType" id="0x010101f9" />
  <public type="attr" name="showDefault" id="0x010101fa" />
  <public type="attr" name="showSilent" id="0x010101fb" />
  <public type="attr" name="scaleWidth" id="0x010101fc" />
  <public type="attr" name="scaleHeight" id="0x010101fd" />
  <public type="attr" name="scaleGravity" id="0x010101fe" />
  <public type="attr" name="ignoreGravity" id="0x010101ff" />
  <public type="attr" name="foregroundGravity" id="0x01010200" />
  <public type="attr" name="tileMode" id="0x01010201" />
  <public type="attr" name="targetActivity" id="0x01010202" />
  <public type="attr" name="alwaysRetainTaskState" id="0x01010203" />
  <public type="attr" name="allowTaskReparenting" id="0x01010204" />
  <public type="attr" name="searchButtonText" id="0x01010205" />
  <public type="attr" name="colorForegroundInverse" id="0x01010206" />
  <public type="attr" name="textAppearanceButton" id="0x01010207" />
  <public type="attr" name="listSeparatorTextViewStyle" id="0x01010208" />
  <public type="attr" name="streamType" id="0x01010209" />
  <public type="attr" name="clipOrientation" id="0x0101020a" />
  <public type="attr" name="centerColor" id="0x0101020b" />
  <public type="attr" name="minSdkVersion" id="0x0101020c" />
  <public type="attr" name="windowFullscreen" id="0x0101020d" />
  <public type="attr" name="unselectedAlpha" id="0x0101020e" />
  <public type="attr" name="progressBarStyleSmallTitle" id="0x0101020f" />
  <public type="attr" name="ratingBarStyleIndicator" id="0x01010210" />
  <public type="attr" name="apiKey" id="0x01010211" />
  <public type="attr" name="textColorTertiary" id="0x01010212" />
  <public type="attr" name="textColorTertiaryInverse" id="0x01010213" />
  <public type="attr" name="listDivider" id="0x01010214" />
  <public type="attr" name="soundEffectsEnabled" id="0x01010215" />
  <public type="attr" name="keepScreenOn" id="0x01010216" />
  <public type="attr" name="lineSpacingExtra" id="0x01010217" />
  <public type="attr" name="lineSpacingMultiplier" id="0x01010218" />
  <public type="attr" name="listChoiceIndicatorSingle" id="0x01010219" />
  <public type="attr" name="listChoiceIndicatorMultiple" id="0x0101021a" />
  <public type="attr" name="versionCode" id="0x0101021b" />
  <public type="attr" name="versionName" id="0x0101021c" />

  <public type="id" name="background" id="0x01020000" />
  <public type="id" name="checkbox" id="0x01020001" />
  <public type="id" name="content" id="0x01020002" />
  <public type="id" name="edit" id="0x01020003" />
  <public type="id" name="empty" id="0x01020004" />
  <public type="id" name="hint" id="0x01020005" />
  <public type="id" name="icon" id="0x01020006" />
  <public type="id" name="icon1" id="0x01020007" />
  <public type="id" name="icon2" id="0x01020008" />
  <public type="id" name="input" id="0x01020009" />
  <public type="id" name="list" id="0x0102000a" />
  <public type="id" name="message" id="0x0102000b" />
  <public type="id" name="primary" id="0x0102000c" />
  <public type="id" name="progress" id="0x0102000d" />
  <public type="id" name="selectedIcon" id="0x0102000e" />
  <public type="id" name="secondaryProgress" id="0x0102000f" />
  <public type="id" name="summary" id="0x01020010" />
  <public type="id" name="tabcontent" id="0x01020011" />
  <public type="id" name="tabhost" id="0x01020012" />
  <public type="id" name="tabs" id="0x01020013" />
  <public type="id" name="text1" id="0x01020014" />
  <public type="id" name="text2" id="0x01020015" />
  <public type="id" name="title" id="0x01020016" />
  <public type="id" name="toggle" id="0x01020017" />
  <public type="id" name="widget_frame" id="0x01020018" />
  <public type="id" name="button1" id="0x01020019" />
  <public type="id" name="button2" id="0x0102001a" />
  <public type="id" name="button3" id="0x0102001b" />

  <public type="style" name="Animation" id="0x01030000" />
  <public type="style" name="Animation.Activity" id="0x01030001" />
  <public type="style" name="Animation.Dialog" id="0x01030002" />
  <public type="style" name="Animation.Translucent" id="0x01030003" />
  <public type="style" name="Animation.Toast" id="0x01030004" />
  <public type="style" name="Theme" id="0x01030005" />
  <public type="style" name="Theme.NoTitleBar" id="0x01030006" />
  <public type="style" name="Theme.NoTitleBar.Fullscreen" id="0x01030007" />
  <public type="style" name="Theme.Black" id="0x01030008" />
  <public type="style" name="Theme.Black.NoTitleBar" id="0x01030009" />
  <public type="style" name="Theme.Black.NoTitleBar.Fullscreen" id="0x0103000a" />
  <public type="style" name="Theme.Dialog" id="0x0103000b" />
  <public type="style" name="Theme.Light" id="0x0103000c" />
  <public type="style" name="Theme.Light.NoTitleBar" id="0x0103000d" />
  <public type="style" name="Theme.Light.NoTitleBar.Fullscreen" id="0x0103000e" />
  <public type="style" name="Theme.Translucent" id="0x0103000f" />
  <public type="style" name="Theme.Translucent.NoTitleBar" id="0x01030010" />
  <public type="style" name="Theme.Translucent.NoTitleBar.Fullscreen" id="0x01030011" />
  <public type="style" name="Widget" id="0x01030012" />
  <public type="style" name="Widget.AbsListView" id="0x01030013" />
  <public type="style" name="Widget.Button" id="0x01030014" />
  <public type="style" name="Widget.Button.Inset" id="0x01030015" />
  <public type="style" name="Widget.Button.Small" id="0x01030016" />
  <public type="style" name="Widget.Button.Toggle" id="0x01030017" />
  <public type="style" name="Widget.CompoundButton" id="0x01030018" />
  <public type="style" name="Widget.CompoundButton.CheckBox" id="0x01030019" />
  <public type="style" name="Widget.CompoundButton.RadioButton" id="0x0103001a" />
  <public type="style" name="Widget.CompoundButton.Star" id="0x0103001b" />
  <public type="style" name="Widget.ProgressBar" id="0x0103001c" />
  <public type="style" name="Widget.ProgressBar.Large" id="0x0103001d" />
  <public type="style" name="Widget.ProgressBar.Small" id="0x0103001e" />
  <public type="style" name="Widget.ProgressBar.Horizontal" id="0x0103001f" />
  <public type="style" name="Widget.SeekBar" id="0x01030020" />
  <public type="style" name="Widget.RatingBar" id="0x01030021" />
  <public type="style" name="Widget.TextView" id="0x01030022" />
  <public type="style" name="Widget.EditText" id="0x01030023" />
  <public type="style" name="Widget.ExpandableListView" id="0x01030024" />
  <public type="style" name="Widget.ImageWell" id="0x01030025" />
  <public type="style" name="Widget.ImageButton" id="0x01030026" />
  <public type="style" name="Widget.AutoCompleteTextView" id="0x01030027" />
  <public type="style" name="Widget.Spinner" id="0x01030028" />
  <public type="style" name="Widget.TextView.PopupMenu" id="0x01030029" />
  <public type="style" name="Widget.TextView.SpinnerItem" id="0x0103002a" />
  <public type="style" name="Widget.DropDownItem" id="0x0103002b" />
  <public type="style" name="Widget.DropDownItem.Spinner" id="0x0103002c" />
  <public type="style" name="Widget.ScrollView" id="0x0103002d" />
  <public type="style" name="Widget.ListView" id="0x0103002e" />
  <public type="style" name="Widget.ListView.White" id="0x0103002f" />
  <public type="style" name="Widget.ListView.DropDown" id="0x01030030" />
  <public type="style" name="Widget.ListView.Menu" id="0x01030031" />
  <public type="style" name="Widget.GridView" id="0x01030032" />
  <public type="style" name="Widget.WebView" id="0x01030033" />
  <public type="style" name="Widget.TabWidget" id="0x01030034" />
  <public type="style" name="Widget.Gallery" id="0x01030035" />
  <public type="style" name="Widget.PopupWindow" id="0x01030036" />
  <public type="style" name="MediaButton" id="0x01030037" />
  <public type="style" name="MediaButton.Previous" id="0x01030038" />
  <public type="style" name="MediaButton.Next" id="0x01030039" />
  <public type="style" name="MediaButton.Play" id="0x0103003a" />
  <public type="style" name="MediaButton.Ffwd" id="0x0103003b" />
  <public type="style" name="MediaButton.Rew" id="0x0103003c" />
  <public type="style" name="MediaButton.Pause" id="0x0103003d" />
  <public type="style" name="TextAppearance" id="0x0103003e" />
  <public type="style" name="TextAppearance.Inverse" id="0x0103003f" />
  <public type="style" name="TextAppearance.Theme" id="0x01030040" />
  <public type="style" name="TextAppearance.DialogWindowTitle" id="0x01030041" />
  <public type="style" name="TextAppearance.Large" id="0x01030042" />
  <public type="style" name="TextAppearance.Large.Inverse" id="0x01030043" />
  <public type="style" name="TextAppearance.Medium" id="0x01030044" />
  <public type="style" name="TextAppearance.Medium.Inverse" id="0x01030045" />
  <public type="style" name="TextAppearance.Small" id="0x01030046" />
  <public type="style" name="TextAppearance.Small.Inverse" id="0x01030047" />
  <public type="style" name="TextAppearance.Theme.Dialog" id="0x01030048" />
  <public type="style" name="TextAppearance.Widget" id="0x01030049" />
  <public type="style" name="TextAppearance.Widget.Button" id="0x0103004a" />
  <public type="style" name="TextAppearance.Widget.IconMenu.Item" id="0x0103004b" />
  <public type="style" name="TextAppearance.Widget.EditText" id="0x0103004c" />
  <public type="style" name="TextAppearance.Widget.TabWidget" id="0x0103004d" />
  <public type="style" name="TextAppearance.Widget.TextView" id="0x0103004e" />
  <public type="style" name="TextAppearance.Widget.TextView.PopupMenu" id="0x0103004f" />
  <public type="style" name="TextAppearance.Widget.DropDownHint" id="0x01030050" />
  <public type="style" name="TextAppearance.Widget.DropDownItem" id="0x01030051" />
  <public type="style" name="TextAppearance.Widget.TextView.SpinnerItem" id="0x01030052" />
  <public type="style" name="TextAppearance.WindowTitle" id="0x01030053" />

  <public type="string" name="cancel" id="0x01040000" />
  <public type="string" name="copy" id="0x01040001" />
  <public type="string" name="copyUrl" id="0x01040002" />
  <public type="string" name="cut" id="0x01040003" />
  <public type="string" name="defaultVoiceMailAlphaTag" id="0x01040004" />
  <public type="string" name="defaultMsisdnAlphaTag" id="0x01040005" />
  <public type="string" name="emptyPhoneNumber" id="0x01040006" />
  <public type="string" name="httpErrorBadUrl" id="0x01040007" />
  <public type="string" name="httpErrorUnsupportedScheme" id="0x01040008" />
  <public type="string" name="no" id="0x01040009" />
  <public type="string" name="ok" id="0x0104000a" />
  <public type="string" name="paste" id="0x0104000b" />
  <public type="string" name="search_go" id="0x0104000c" />
  <public type="string" name="selectAll" id="0x0104000d" />
  <public type="string" name="unknownName" id="0x0104000e" />
  <public type="string" name="untitled" id="0x0104000f" />
  <public type="string" name="VideoView_error_button" id="0x01040010" />
  <public type="string" name="VideoView_error_text_unknown" id="0x01040011" />
  <public type="string" name="VideoView_error_title" id="0x01040012" />
  <public type="string" name="yes" id="0x01040013" />

  <public type="dimen" name="app_icon_size" id="0x01050000" />
  <public type="dimen" name="thumbnail_height" id="0x01050001" />
  <public type="dimen" name="thumbnail_width" id="0x01050002" />

  <public type="color" name="darker_gray" id="0x01060000" />
  <public type="color" name="primary_text_dark" id="0x01060001" />
  <public type="color" name="primary_text_dark_nodisable" id="0x01060002" />
  <public type="color" name="primary_text_light" id="0x01060003" />
  <public type="color" name="primary_text_light_nodisable" id="0x01060004" />
  <public type="color" name="secondary_text_dark" id="0x01060005" />
  <public type="color" name="secondary_text_dark_nodisable" id="0x01060006" />
  <public type="color" name="secondary_text_light" id="0x01060007" />
  <public type="color" name="secondary_text_light_nodisable" id="0x01060008" />
  <public type="color" name="tab_indicator_text" id="0x01060009" />
  <public type="color" name="widget_edittext_dark" id="0x0106000a" />
  <public type="color" name="white" id="0x0106000b" />
  <public type="color" name="black" id="0x0106000c" />
  <public type="color" name="transparent" id="0x0106000d" />
  <public type="color" name="background_dark" id="0x0106000e" />
  <public type="color" name="background_light" id="0x0106000f" />
  <public type="color" name="tertiary_text_dark" id="0x01060010" />
  <public type="color" name="tertiary_text_light" id="0x01060011" />

  <public type="array" name="emailAddressTypes" id="0x01070000" />
  <public type="array" name="imProtocols" id="0x01070001" />
  <public type="array" name="organizationTypes" id="0x01070002" />
  <public type="array" name="phoneTypes" id="0x01070003" />
  <public type="array" name="postalAddressTypes" id="0x01070004" />

  <public type="drawable" name="alert_dark_frame" id="0x01080000" />
  <public type="drawable" name="alert_light_frame" id="0x01080001" />
  <public type="drawable" name="arrow_down_float" id="0x01080002" />
  <public type="drawable" name="arrow_up_float" id="0x01080003" />
  <public type="drawable" name="btn_default" id="0x01080004" />
  <public type="drawable" name="btn_default_small" id="0x01080005" />
  <public type="drawable" name="btn_dropdown" id="0x01080006" />
  <public type="drawable" name="btn_minus" id="0x01080007" />
  <public type="drawable" name="btn_plus" id="0x01080008" />
  <public type="drawable" name="btn_radio" id="0x01080009" />
  <public type="drawable" name="btn_star" id="0x0108000a" />
  <public type="drawable" name="btn_star_big_off" id="0x0108000b" />
  <public type="drawable" name="btn_star_big_on" id="0x0108000c" />
  <public type="drawable" name="button_onoff_indicator_on" id="0x0108000d" />
  <public type="drawable" name="button_onoff_indicator_off" id="0x0108000e" />
  <public type="drawable" name="checkbox_off_background" id="0x0108000f" />
  <public type="drawable" name="checkbox_on_background" id="0x01080010" />
  <public type="drawable" name="dialog_frame" id="0x01080011" />
  <public type="drawable" name="divider_horizontal_bright" id="0x01080012" />
  <public type="drawable" name="divider_horizontal_textfield" id="0x01080013" />
  <public type="drawable" name="divider_horizontal_dark" id="0x01080014" />
  <public type="drawable" name="divider_horizontal_dim_dark" id="0x01080015" />
  <public type="drawable" name="edit_text" id="0x01080016" />
  <public type="drawable" name="btn_dialog" id="0x01080017" />
  <public type="drawable" name="editbox_background" id="0x01080018" />
  <public type="drawable" name="editbox_background_normal" id="0x01080019" />
  <public type="drawable" name="editbox_dropdown_dark_frame" id="0x0108001a" />
  <public type="drawable" name="editbox_dropdown_light_frame" id="0x0108001b" />
  <public type="drawable" name="gallery_thumb" id="0x0108001c" />
  <public type="drawable" name="ic_delete" id="0x0108001d" />
  <public type="drawable" name="ic_lock_idle_charging" id="0x0108001e" />
  <public type="drawable" name="ic_lock_idle_lock" id="0x0108001f" />
  <public type="drawable" name="ic_lock_idle_low_battery" id="0x01080020" />
  <public type="drawable" name="ic_media_ff" id="0x01080021" />
  <public type="drawable" name="ic_media_next" id="0x01080022" />
  <public type="drawable" name="ic_media_pause" id="0x01080023" />
  <public type="drawable" name="ic_media_play" id="0x01080024" />
  <public type="drawable" name="ic_media_previous" id="0x01080025" />
  <public type="drawable" name="ic_media_rew" id="0x01080026" />
  <public type="drawable" name="ic_dialog_alert" id="0x01080027" />
  <public type="drawable" name="ic_dialog_dialer" id="0x01080028" />
  <public type="drawable" name="ic_dialog_email" id="0x01080029" />
  <public type="drawable" name="ic_dialog_map" id="0x0108002a" />
  <public type="drawable" name="ic_input_add" id="0x0108002b" />
  <public type="drawable" name="ic_input_delete" id="0x0108002c" />
  <public type="drawable" name="ic_input_get" id="0x0108002d" />
  <public type="drawable" name="ic_lock_idle_alarm" id="0x0108002e" />
  <public type="drawable" name="ic_lock_lock" id="0x0108002f" />
  <public type="drawable" name="ic_lock_power_off" id="0x01080030" />
  <public type="drawable" name="ic_lock_silent_mode" id="0x01080031" />
  <public type="drawable" name="ic_lock_silent_mode_off" id="0x01080032" />
  <public type="drawable" name="ic_menu_add" id="0x01080033" />
  <public type="drawable" name="ic_menu_agenda" id="0x01080034" />
  <public type="drawable" name="ic_menu_always_landscape_portrait" id="0x01080035" />
  <public type="drawable" name="ic_menu_call" id="0x01080036" />
  <public type="drawable" name="ic_menu_camera" id="0x01080037" />
  <public type="drawable" name="ic_menu_close_clear_cancel" id="0x01080038" />
  <public type="drawable" name="ic_menu_compass" id="0x01080039" />
  <public type="drawable" name="ic_menu_crop" id="0x0108003a" />
  <public type="drawable" name="ic_menu_day" id="0x0108003b" />
  <public type="drawable" name="ic_menu_delete" id="0x0108003c" />
  <public type="drawable" name="ic_menu_directions" id="0x0108003d" />
  <public type="drawable" name="ic_menu_edit" id="0x0108003e" />
  <public type="drawable" name="ic_menu_gallery" id="0x0108003f" />
  <public type="drawable" name="ic_menu_help" id="0x01080040" />
  <public type="drawable" name="ic_menu_info_details" id="0x01080041" />
  <public type="drawable" name="ic_menu_manage" id="0x01080042" />
  <public type="drawable" name="ic_menu_mapmode" id="0x01080043" />
  <public type="drawable" name="ic_menu_month" id="0x01080044" />
  <public type="drawable" name="ic_menu_more" id="0x01080045" />
  <public type="drawable" name="ic_menu_my_calendar" id="0x01080046" />
  <public type="drawable" name="ic_menu_mylocation" id="0x01080047" />
  <public type="drawable" name="ic_menu_myplaces" id="0x01080048" />
  <public type="drawable" name="ic_menu_preferences" id="0x01080049" />
  <public type="drawable" name="ic_menu_recent_history" id="0x0108004a" />
  <public type="drawable" name="ic_menu_report_image" id="0x0108004b" />
  <public type="drawable" name="ic_menu_revert" id="0x0108004c" />
  <public type="drawable" name="ic_menu_rotate" id="0x0108004d" />
  <public type="drawable" name="ic_menu_save" id="0x0108004e" />
  <public type="drawable" name="ic_menu_search" id="0x0108004f" />
  <public type="drawable" name="ic_menu_send" id="0x01080050" />
  <public type="drawable" name="ic_menu_set_as" id="0x01080051" />
  <public type="drawable" name="ic_menu_share" id="0x01080052" />
  <public type="drawable" name="ic_menu_slideshow" id="0x01080053" />
  <public type="drawable" name="ic_menu_today" id="0x01080054" />
  <public type="drawable" name="ic_menu_upload" id="0x01080055" />
  <public type="drawable" name="ic_menu_upload_you_tube" id="0x01080056" />
  <public type="drawable" name="ic_menu_view" id="0x01080057" />
  <public type="drawable" name="ic_menu_week" id="0x01080058" />
  <public type="drawable" name="ic_menu_zoom" id="0x01080059" />
  <public type="drawable" name="ic_notification_clear_all" id="0x0108005a" />
  <public type="drawable" name="ic_notification_overlay" id="0x0108005b" />
  <public type="drawable" name="ic_partial_secure" id="0x0108005c" />
  <public type="drawable" name="ic_popup_disk_full" id="0x0108005d" />
  <public type="drawable" name="ic_popup_reminder" id="0x0108005e" />
  <public type="drawable" name="ic_popup_sync" id="0x0108005f" />
  <public type="drawable" name="ic_search_category_default" id="0x01080060" />
  <public type="drawable" name="ic_secure" id="0x01080061" />
  <public type="drawable" name="list_selector_background" id="0x01080062" />
  <public type="drawable" name="menu_frame" id="0x01080063" />
  <public type="drawable" name="menu_full_frame" id="0x01080064" />
  <public type="drawable" name="menuitem_background" id="0x01080065" />
  <public type="drawable" name="picture_frame" id="0x01080066" />
  <public type="drawable" name="presence_away" id="0x01080067" />
  <public type="drawable" name="presence_busy" id="0x01080068" />
  <public type="drawable" name="presence_invisible" id="0x01080069" />
  <public type="drawable" name="presence_offline" id="0x0108006a" />
  <public type="drawable" name="presence_online" id="0x0108006b" />
  <public type="drawable" name="progress_horizontal" id="0x0108006c" />
  <public type="drawable" name="progress_indeterminate_horizontal" id="0x0108006d" />
  <public type="drawable" name="radiobutton_off_background" id="0x0108006e" />
  <public type="drawable" name="radiobutton_on_background" id="0x0108006f" />
  <public type="drawable" name="spinner_background" id="0x01080070" />
  <public type="drawable" name="spinner_dropdown_background" id="0x01080071" />
  <public type="drawable" name="star_big_on" id="0x01080072" />
  <public type="drawable" name="star_big_off" id="0x01080073" />
  <public type="drawable" name="star_on" id="0x01080074" />
  <public type="drawable" name="star_off" id="0x01080075" />
  <public type="drawable" name="stat_notify_call_mute" id="0x01080076" />
  <public type="drawable" name="stat_notify_chat" id="0x01080077" />
  <public type="drawable" name="stat_notify_error" id="0x01080078" />
  <public type="drawable" name="stat_notify_more" id="0x01080079" />
  <public type="drawable" name="stat_notify_sdcard" id="0x0108007a" />
  <public type="drawable" name="stat_notify_sdcard_usb" id="0x0108007b" />
  <public type="drawable" name="stat_notify_sync" id="0x0108007c" />
  <public type="drawable" name="stat_notify_sync_noanim" id="0x0108007d" />
  <public type="drawable" name="stat_notify_voicemail" id="0x0108007e" />
  <public type="drawable" name="stat_notify_missed_call" id="0x0108007f" />
  <public type="drawable" name="stat_sys_data_bluetooth" id="0x01080080" />
  <public type="drawable" name="stat_sys_download" id="0x01080081" />
  <public type="drawable" name="stat_sys_download_done" id="0x01080082" />
  <public type="drawable" name="stat_sys_headset" id="0x01080083" />
  <!-- @deprecated Replaced by a private asset in the phone app. -->
  <public type="drawable" name="stat_sys_phone_call" id="0x01080084" />
  <!-- @deprecated Replaced by a private asset in the phone app. -->
  <public type="drawable" name="stat_sys_phone_call_forward" id="0x01080085" />
  <!-- @deprecated Replaced by a private asset in the phone app. -->
  <public type="drawable" name="stat_sys_phone_call_on_hold" id="0x01080086" />
  <public type="drawable" name="stat_sys_speakerphone" id="0x01080087" />
  <public type="drawable" name="stat_sys_upload" id="0x01080088" />
  <public type="drawable" name="stat_sys_upload_done" id="0x01080089" />
  <public type="drawable" name="stat_sys_warning" id="0x0108008a" />
  <public type="drawable" name="status_bar_item_app_background" id="0x0108008b" />
  <public type="drawable" name="status_bar_item_background" id="0x0108008c" />
  <public type="drawable" name="sym_action_call" id="0x0108008d" />
  <public type="drawable" name="sym_action_chat" id="0x0108008e" />
  <public type="drawable" name="sym_action_email" id="0x0108008f" />
  <public type="drawable" name="sym_call_incoming" id="0x01080090" />
  <public type="drawable" name="sym_call_missed" id="0x01080091" />
  <public type="drawable" name="sym_call_outgoing" id="0x01080092" />
  <public type="drawable" name="sym_def_app_icon" id="0x01080093" />
  <public type="drawable" name="sym_contact_card" id="0x01080094" />
  <public type="drawable" name="title_bar" id="0x01080095" />
  <public type="drawable" name="toast_frame" id="0x01080096" />
  <public type="drawable" name="zoom_plate" id="0x01080097" />
  <public type="drawable" name="screen_background_dark" id="0x01080098" />
  <public type="drawable" name="screen_background_light" id="0x01080099" />
  <public type="drawable" name="bottom_bar" id="0x0108009a" />
  <public type="drawable" name="ic_dialog_info" id="0x0108009b" />
  <public type="drawable" name="ic_menu_sort_alphabetically" id="0x0108009c" />
  <public type="drawable" name="ic_menu_sort_by_size" id="0x0108009d" />

  <public type="layout" name="activity_list_item" id="0x01090000" />
  <public type="layout" name="expandable_list_content" id="0x01090001" />
  <public type="layout" name="preference_category" id="0x01090002" />
  <public type="layout" name="simple_list_item_1" id="0x01090003" />
  <public type="layout" name="simple_list_item_2" id="0x01090004" />
  <public type="layout" name="simple_list_item_checked" id="0x01090005" />
  <public type="layout" name="simple_expandable_list_item_1" id="0x01090006" />
  <public type="layout" name="simple_expandable_list_item_2" id="0x01090007" />
  <public type="layout" name="simple_spinner_item" id="0x01090008" />
  <public type="layout" name="simple_spinner_dropdown_item" id="0x01090009" />
  <public type="layout" name="simple_dropdown_item_1line" id="0x0109000a" />
  <public type="layout" name="simple_gallery_item" id="0x0109000b" />
  <public type="layout" name="test_list_item" id="0x0109000c" />
  <public type="layout" name="two_line_list_item" id="0x0109000d" />
  <public type="layout" name="browser_link_context_header" id="0x0109000e" />
  <public type="layout" name="simple_list_item_single_choice" id="0x0109000f" />
  <public type="layout" name="simple_list_item_multiple_choice" id="0x01090010" />
  <public type="layout" name="select_dialog_item" id="0x01090011" />
  <public type="layout" name="select_dialog_singlechoice" id="0x01090012" />
  <public type="layout" name="select_dialog_multichoice" id="0x01090013" />

  <public type="anim" name="fade_in" id="0x010a0000" />
  <public type="anim" name="fade_out" id="0x010a0001" />
  <public type="anim" name="slide_in_left" id="0x010a0002" />
  <public type="anim" name="slide_out_right" id="0x010a0003" />
  <public type="anim" name="accelerate_decelerate_interpolator" id="0x010a0004" />
  <!-- Acceleration curve matching Flash's quadratic ease out function. -->
  <public type="anim" name="accelerate_interpolator" id="0x010a0005" />
  <!-- Acceleration curve matching Flash's quadratic ease in function. -->
  <public type="anim" name="decelerate_interpolator" id="0x010a0006" />

<!-- ===============================================================
     Resources added in version 2 of the platform.
     =============================================================== -->
  <eat-comment />

  <public type="attr" name="marqueeRepeatLimit" id="0x0101021d" />

<!-- ===============================================================
     Resources added in version 3 of the platform (Cupcake).
     =============================================================== -->
  <eat-comment />

  <public type="attr" name="windowNoDisplay" id="0x0101021e" />
  <public type="attr" name="backgroundDimEnabled" id="0x0101021f" />
  <public type="attr" name="inputType" id="0x01010220" />
  <public type="attr" name="isDefault" id="0x01010221" />
  <public type="attr" name="windowDisablePreview" id="0x01010222" />
  <public type="attr" name="privateImeOptions" id="0x01010223" />
  <public type="attr" name="editorExtras" id="0x01010224" />
  <public type="attr" name="settingsActivity" id="0x01010225" />
  <public type="attr" name="fastScrollEnabled" id="0x01010226" />
  <public type="attr" name="reqTouchScreen" id="0x01010227" />
  <public type="attr" name="reqKeyboardType" id="0x01010228" />
  <public type="attr" name="reqHardKeyboard" id="0x01010229" />
  <public type="attr" name="reqNavigation" id="0x0101022a" />
  <public type="attr" name="windowSoftInputMode" id="0x0101022b" />
  <public type="attr" name="imeFullscreenBackground" id="0x0101022c" />
  <public type="attr" name="noHistory" id="0x0101022d" />
  <public type="attr" name="headerDividersEnabled" id="0x0101022e" />
  <public type="attr" name="footerDividersEnabled" id="0x0101022f" />
  <public type="attr" name="candidatesTextStyleSpans" id="0x01010230" />
  <public type="attr" name="smoothScrollbar" id="0x01010231" />
  <public type="attr" name="reqFiveWayNav" id="0x01010232" />
  <public type="attr" name="keyBackground" id="0x01010233" />
  <public type="attr" name="keyTextSize" id="0x01010234" />
  <public type="attr" name="labelTextSize" id="0x01010235" />
  <public type="attr" name="keyTextColor" id="0x01010236" />
  <public type="attr" name="keyPreviewLayout" id="0x01010237" />
  <public type="attr" name="keyPreviewOffset" id="0x01010238" />
  <public type="attr" name="keyPreviewHeight" id="0x01010239" />
  <public type="attr" name="verticalCorrection" id="0x0101023a" />
  <public type="attr" name="popupLayout" id="0x0101023b" />
  <public type="attr" name="state_long_pressable" id="0x0101023c" />
  <public type="attr" name="keyWidth" id="0x0101023d" />
  <public type="attr" name="keyHeight" id="0x0101023e" />
  <public type="attr" name="horizontalGap" id="0x0101023f" />
  <public type="attr" name="verticalGap" id="0x01010240" />
  <public type="attr" name="rowEdgeFlags" id="0x01010241" />
  <public type="attr" name="codes" id="0x01010242" />
  <public type="attr" name="popupKeyboard" id="0x01010243" />
  <public type="attr" name="popupCharacters" id="0x01010244" />
  <public type="attr" name="keyEdgeFlags" id="0x01010245" />
  <public type="attr" name="isModifier" id="0x01010246" />
  <public type="attr" name="isSticky" id="0x01010247" />
  <public type="attr" name="isRepeatable" id="0x01010248" />
  <public type="attr" name="iconPreview" id="0x01010249" />
  <public type="attr" name="keyOutputText" id="0x0101024a" />
  <public type="attr" name="keyLabel" id="0x0101024b" />
  <public type="attr" name="keyIcon" id="0x0101024c" />
  <public type="attr" name="keyboardMode" id="0x0101024d" />
  <public type="attr" name="isScrollContainer" id="0x0101024e" />
  <public type="attr" name="fillEnabled" id="0x0101024f" />
  <public type="attr" name="updatePeriodMillis" id="0x01010250" />
  <public type="attr" name="initialLayout" id="0x01010251" />
  <public type="attr" name="voiceSearchMode" id="0x01010252" />
  <public type="attr" name="voiceLanguageModel" id="0x01010253" />
  <public type="attr" name="voicePromptText" id="0x01010254" />
  <public type="attr" name="voiceLanguage" id="0x01010255" />
  <public type="attr" name="voiceMaxResults" id="0x01010256" />
  <public type="attr" name="bottomOffset" id="0x01010257" />
  <public type="attr" name="topOffset" id="0x01010258" />
  <public type="attr" name="allowSingleTap" id="0x01010259" />
  <public type="attr" name="handle" id="0x0101025a" />
  <public type="attr" name="content" id="0x0101025b" />
  <public type="attr" name="animateOnClick" id="0x0101025c" />
  <public type="attr" name="configure" id="0x0101025d" />
  <public type="attr" name="hapticFeedbackEnabled" id="0x0101025e" />
  <public type="attr" name="innerRadius" id="0x0101025f" />
  <public type="attr" name="thickness" id="0x01010260" />
  <public type="attr" name="sharedUserLabel" id="0x01010261" />
  <public type="attr" name="dropDownWidth" id="0x01010262" />
  <public type="attr" name="dropDownAnchor" id="0x01010263" />
  <public type="attr" name="imeOptions" id="0x01010264" />
  <public type="attr" name="imeActionLabel" id="0x01010265" />
  <public type="attr" name="imeActionId" id="0x01010266" />
  <public type="attr" name="imeExtractEnterAnimation" id="0x01010268" />
  <public type="attr" name="imeExtractExitAnimation" id="0x01010269" />

  <!-- The part of the UI shown by an
       {@link android.inputmethodservice.InputMethodService} that contains the
       views for interacting with the user in extraction mode. -->
  <public type="id" name="extractArea" id="0x0102001c" />

  <!-- The part of the UI shown by an
       {@link android.inputmethodservice.InputMethodService} that contains the
       views for displaying candidates for what the user has entered. -->
  <public type="id" name="candidatesArea" id="0x0102001d" />

  <!-- The part of the UI shown by an
       {@link android.inputmethodservice.InputMethodService} that contains the
       views for entering text using the screen. -->
  <public type="id" name="inputArea" id="0x0102001e" />

  <!-- Context menu ID for the "Select All" menu item to select all text
       in a text view. -->
  <public type="id" name="selectAll" id="0x0102001f" />
  <!-- Context menu ID for the "Cut" menu item to copy and delete the currently
       selected (or all) text in a text view to the clipboard. -->
  <public type="id" name="cut" id="0x01020020" />
  <!-- Context menu ID for the "Copy" menu item to copy the currently
       selected (or all) text in a text view to the clipboard. -->
  <public type="id" name="copy" id="0x01020021" />
  <!-- Context menu ID for the "Paste" menu item to copy the current contents
       of the clipboard into the text view. -->
  <public type="id" name="paste" id="0x01020022" />
  <!-- Context menu ID for the "Copy URL" menu item to copy the currently
       selected URL from the text view to the clipboard. -->
  <public type="id" name="copyUrl" id="0x01020023" />
  <!-- Context menu ID for the "Input Method" menu item to being up the
       input method picker dialog, allowing the user to switch to another
       input method. -->
  <public type="id" name="switchInputMethod" id="0x01020024" />
  <!-- View ID of the text editor inside of an extracted text layout. -->
  <public type="id" name="inputExtractEditText" id="0x01020025" />

  <!-- View ID of the {@link android.inputmethodservice.KeyboardView} within
        an input method's input area. -->
  <public type="id" name="keyboardView" id="0x01020026" />
  <!-- View ID of a {@link android.view.View} to close a popup keyboard -->
  <public type="id" name="closeButton" id="0x01020027" />

  <!-- Menu ID to perform a "start selecting text" operation. -->
  <public type="id" name="startSelectingText" id="0x01020028" />
  <!-- Menu ID to perform a "stop selecting text" operation. -->
  <public type="id" name="stopSelectingText" id="0x01020029" />
  <!-- Menu ID to perform a "add to dictionary" operation. -->
  <public type="id" name="addToDictionary" id="0x0102002a" />

  <public type="style" name="Theme.InputMethod" id="0x01030054" />
  <public type="style" name="Theme.NoDisplay" id="0x01030055" />
  <public type="style" name="Animation.InputMethod" id="0x01030056" />
  <public type="style" name="Widget.KeyboardView" id="0x01030057" />
  <public type="style" name="ButtonBar" id="0x01030058" />
  <public type="style" name="Theme.Panel" id="0x01030059" />
  <public type="style" name="Theme.Light.Panel" id="0x0103005a" />

  <public type="string" name="dialog_alert_title" id="0x01040014" />
  <public type="string" name="VideoView_error_text_invalid_progressive_playback" id="0x01040015" />

  <public type="drawable" name="ic_btn_speak_now" id="0x010800a4" />

  <!--  Drawable to use as a background for separators on a list with a dark background -->
  <public type="drawable" name="dark_header" id="0x010800a5" />

  <!--  Drawable to use as a background for a taller version of the titlebar -->
  <public type="drawable" name="title_bar_tall" id="0x010800a6" />

  <public type="integer" name="config_shortAnimTime" id="0x010e0000" />
  <public type="integer" name="config_mediumAnimTime" id="0x010e0001" />
  <public type="integer" name="config_longAnimTime" id="0x010e0002" />

<!-- ===============================================================
     Resources added in version 4 of the platform (Donut).
     =============================================================== -->
  <eat-comment />

  <public type="attr" name="tension" id="0x0101026a" />
  <public type="attr" name="extraTension" id="0x0101026b" />
  <public type="attr" name="anyDensity" id="0x0101026c" />
  <public type="attr" name="searchSuggestThreshold" id="0x0101026d" />
  <public type="attr" name="includeInGlobalSearch" id="0x0101026e" />
  <public type="attr" name="onClick" id="0x0101026f" />
  <public type="attr" name="targetSdkVersion" id="0x01010270" />
  <public type="attr" name="maxSdkVersion" id="0x01010271" />
  <public type="attr" name="testOnly" id="0x01010272" />
  <public type="attr" name="contentDescription" id="0x01010273" />
  <public type="attr" name="gestureStrokeWidth" id="0x01010274" />
  <public type="attr" name="gestureColor" id="0x01010275" />
  <public type="attr" name="uncertainGestureColor" id="0x01010276" />
  <public type="attr" name="fadeOffset" id="0x01010277" />
  <public type="attr" name="fadeDuration" id="0x01010278" />
  <public type="attr" name="gestureStrokeType" id="0x01010279" />
  <public type="attr" name="gestureStrokeLengthThreshold" id="0x0101027a" />
  <public type="attr" name="gestureStrokeSquarenessThreshold" id="0x0101027b" />
  <public type="attr" name="gestureStrokeAngleThreshold" id="0x0101027c" />
  <public type="attr" name="eventsInterceptionEnabled" id="0x0101027d" />
  <public type="attr" name="fadeEnabled" id="0x0101027e" />
  <public type="attr" name="backupAgent" id="0x0101027f" />
  <public type="attr" name="allowBackup" id="0x01010280" />
  <public type="attr" name="glEsVersion" id="0x01010281" />
  <public type="attr" name="queryAfterZeroResults" id="0x01010282" />
  <public type="attr" name="dropDownHeight" id="0x01010283" />
  <public type="attr" name="smallScreens" id="0x01010284" />
  <public type="attr" name="normalScreens" id="0x01010285" />
  <public type="attr" name="largeScreens" id="0x01010286" />
  <public type="attr" name="progressBarStyleInverse" id="0x01010287" />
  <public type="attr" name="progressBarStyleSmallInverse" id="0x01010288" />
  <public type="attr" name="progressBarStyleLargeInverse" id="0x01010289" />
  <public type="attr" name="searchSettingsDescription" id="0x0101028a" />
  <public type="attr" name="textColorPrimaryInverseDisableOnly" id="0x0101028b" />
  <public type="attr" name="autoUrlDetect" id="0x0101028c" />
  <public type="attr" name="resizeable" id="0x0101028d" />

  <public type="style" name="Widget.ProgressBar.Inverse" id="0x0103005b" />
  <public type="style" name="Widget.ProgressBar.Large.Inverse" id="0x0103005c" />
  <public type="style" name="Widget.ProgressBar.Small.Inverse" id="0x0103005d" />

  <!-- @deprecated Replaced by a private asset in the phone app. -->
  <public type="drawable" name="stat_sys_vp_phone_call" id="0x010800a7" />
  <!-- @deprecated Replaced by a private asset in the phone app. -->
  <public type="drawable" name="stat_sys_vp_phone_call_on_hold" id="0x010800a8" />

  <public type="anim" name="anticipate_interpolator" id="0x010a0007" />
  <public type="anim" name="overshoot_interpolator" id="0x010a0008" />
  <public type="anim" name="anticipate_overshoot_interpolator" id="0x010a0009" />
  <public type="anim" name="bounce_interpolator" id="0x010a000a" />
  <public type="anim" name="linear_interpolator" id="0x010a000b" />

<!-- ===============================================================
     Resources added in version 5 of the platform (Eclair).
     =============================================================== -->
  <eat-comment />

  <public type="attr" name="required" id="0x0101028e" />
  <public type="attr" name="accountType" id="0x0101028f" />
  <public type="attr" name="contentAuthority" id="0x01010290" />
  <public type="attr" name="userVisible" id="0x01010291" />
  <public type="attr" name="windowShowWallpaper" id="0x01010292" />
  <public type="attr" name="wallpaperOpenEnterAnimation" id="0x01010293" />
  <public type="attr" name="wallpaperOpenExitAnimation" id="0x01010294" />
  <public type="attr" name="wallpaperCloseEnterAnimation" id="0x01010295" />
  <public type="attr" name="wallpaperCloseExitAnimation" id="0x01010296" />
  <public type="attr" name="wallpaperIntraOpenEnterAnimation" id="0x01010297" />
  <public type="attr" name="wallpaperIntraOpenExitAnimation" id="0x01010298" />
  <public type="attr" name="wallpaperIntraCloseEnterAnimation" id="0x01010299" />
  <public type="attr" name="wallpaperIntraCloseExitAnimation" id="0x0101029a" />
  <public type="attr" name="supportsUploading" id="0x0101029b" />
  <public type="attr" name="killAfterRestore" id="0x0101029c" />
  <public type="attr" name="restoreNeedsApplication" id="0x0101029d" />
  <public type="attr" name="smallIcon" id="0x0101029e" />
  <public type="attr" name="accountPreferences" id="0x0101029f" />
  <public type="attr" name="textAppearanceSearchResultSubtitle" id="0x010102a0" />
  <public type="attr" name="textAppearanceSearchResultTitle" id="0x010102a1" />
  <public type="attr" name="summaryColumn" id="0x010102a2" />
  <public type="attr" name="detailColumn" id="0x010102a3" />
  <public type="attr" name="detailSocialSummary" id="0x010102a4" />
  <public type="attr" name="thumbnail" id="0x010102a5" />
  <public type="attr" name="detachWallpaper" id="0x010102a6" />
  <public type="attr" name="finishOnCloseSystemDialogs" id="0x010102a7" />
  <public type="attr" name="scrollbarFadeDuration" id="0x010102a8" />
  <public type="attr" name="scrollbarDefaultDelayBeforeFade" id="0x010102a9" />
  <public type="attr" name="fadeScrollbars" id="0x010102aa" />
  <public type="attr" name="colorBackgroundCacheHint" id="0x010102ab" />
  <public type="attr" name="dropDownHorizontalOffset" id="0x010102ac" />
  <public type="attr" name="dropDownVerticalOffset" id="0x010102ad" />

  <public type="style" name="Theme.Wallpaper" id="0x0103005e" />
  <public type="style" name="Theme.Wallpaper.NoTitleBar" id="0x0103005f" />
  <public type="style" name="Theme.Wallpaper.NoTitleBar.Fullscreen" id="0x01030060" />
  <public type="style" name="Theme.WallpaperSettings" id="0x01030061" />
  <public type="style" name="Theme.Light.WallpaperSettings" id="0x01030062" />
  <public type="style" name="TextAppearance.SearchResult.Title" id="0x01030063" />
  <public type="style" name="TextAppearance.SearchResult.Subtitle" id="0x01030064" />

  <!-- Semi-transparent background that can be used when placing a dark
       themed UI on top of some arbitrary background (such as the
       wallpaper).  This darkens the background sufficiently that the UI
       can be seen. -->
  <public type="drawable" name="screen_background_dark_transparent" id="0x010800a9" />
  <public type="drawable" name="screen_background_light_transparent" id="0x010800aa" />
  <public type="drawable" name="stat_notify_sdcard_prepare" id="0x010800ab" />

<!-- ===============================================================
     Resources added in version 6 of the platform (Eclair 2.0.1).
     =============================================================== -->
  <eat-comment />

  <public type="attr" name="quickContactBadgeStyleWindowSmall" id="0x010102ae" />
  <public type="attr" name="quickContactBadgeStyleWindowMedium" id="0x010102af" />
  <public type="attr" name="quickContactBadgeStyleWindowLarge" id="0x010102b0" />
  <public type="attr" name="quickContactBadgeStyleSmallWindowSmall" id="0x010102b1" />
  <public type="attr" name="quickContactBadgeStyleSmallWindowMedium" id="0x010102b2" />
  <public type="attr" name="quickContactBadgeStyleSmallWindowLarge" id="0x010102b3" />

<!-- ===============================================================
     Resources added in version 7 of the platform (Eclair MR1).
     =============================================================== -->
  <eat-comment />

  <public type="attr" name="author" id="0x010102b4" />
  <public type="attr" name="autoStart" id="0x010102b5" />


<!-- ===============================================================
     Resources added in version 8 of the platform (Eclair MR2).
     =============================================================== -->
  <eat-comment />

  <public type="attr" name="expandableListViewWhiteStyle" id="0x010102b6" />

<!-- ===============================================================
     Resources added in version 8 of the platform (Froyo / 2.2)
     =============================================================== -->
  <eat-comment />
  <public type="attr" name="installLocation" id="0x010102b7" />
  <public type="attr" name="vmSafeMode" id="0x010102b8" />
  <public type="attr" name="webTextViewStyle" id="0x010102b9" />
  <public type="attr" name="restoreAnyVersion" id="0x010102ba" />
  <public type="attr" name="tabStripLeft" id="0x010102bb" />
  <public type="attr" name="tabStripRight" id="0x010102bc" />
  <public type="attr" name="tabStripEnabled" id="0x010102bd" />

  <public type="id" name="custom" id="0x0102002b" />

  <public type="anim" name="cycle_interpolator" id="0x010a000c" />

<!-- ===============================================================
     Resources added in version 9 of the platform (Gingerbread / 2.3)
     =============================================================== -->
  <eat-comment />
  <public type="attr" name="logo" id="0x010102be" />
  <public type="attr" name="xlargeScreens" id="0x010102bf" />
  <public type="attr" name="immersive" id="0x010102c0" />
  <public type="attr" name="overScrollMode" id="0x010102c1" />
  <public type="attr" name="overScrollHeader" id="0x010102c2" />
  <public type="attr" name="overScrollFooter" id="0x010102c3" />
  <public type="attr" name="filterTouchesWhenObscured" id="0x010102c4" />
  <public type="attr" name="textSelectHandleLeft" id="0x010102c5" />
  <public type="attr" name="textSelectHandleRight" id="0x010102c6" />
  <public type="attr" name="textSelectHandle" id="0x010102c7" />
  <public type="attr" name="textSelectHandleWindowStyle" id="0x010102c8" />
  <public type="attr" name="popupAnimationStyle" id="0x010102c9" />
  <public type="attr" name="screenSize" id="0x010102ca" />
  <public type="attr" name="screenDensity" id="0x010102cb" />

  <!-- presence drawables for videochat or audiochat capable contacts -->
  <public type="drawable" name="presence_video_away" id="0x010800ac" />
  <public type="drawable" name="presence_video_busy" id="0x010800ad" />
  <public type="drawable" name="presence_video_online" id="0x010800ae" />
  <public type="drawable" name="presence_audio_away" id="0x010800af" />
  <public type="drawable" name="presence_audio_busy" id="0x010800b0" />
  <public type="drawable" name="presence_audio_online" id="0x010800b1" />

  <public type="style" name="TextAppearance.StatusBar.Title" id="0x01030065" />
  <public type="style" name="TextAppearance.StatusBar.Icon" id="0x01030066" />
  <public type="style" name="TextAppearance.StatusBar.EventContent" id="0x01030067" />
  <public type="style" name="TextAppearance.StatusBar.EventContent.Title" id="0x01030068" />

<!-- ===============================================================
     Resources added in version 11 of the platform (Honeycomb / 3.0).
     =============================================================== -->
  <eat-comment />
  <public type="attr" name="allContactsName" id="0x010102cc" />
  <public type="attr" name="windowActionBar" id="0x010102cd" />
  <public type="attr" name="actionBarStyle" id="0x010102ce" />
  <public type="attr" name="navigationMode" id="0x010102cf" />
  <public type="attr" name="displayOptions" id="0x010102d0" />
  <public type="attr" name="subtitle" id="0x010102d1" />
  <public type="attr" name="customNavigationLayout" id="0x010102d2" />
  <public type="attr" name="hardwareAccelerated" id="0x010102d3" />
  <public type="attr" name="measureWithLargestChild" id="0x010102d4" />
  <public type="attr" name="animateFirstView" id="0x010102d5" />
  <public type="attr" name="dropDownSpinnerStyle" id="0x010102d6" />
  <public type="attr" name="actionDropDownStyle" id="0x010102d7" />
  <public type="attr" name="actionButtonStyle" id="0x010102d8" />
  <public type="attr" name="showAsAction" id="0x010102d9" />
  <public type="attr" name="previewImage" id="0x010102da" />
  <public type="attr" name="actionModeBackground" id="0x010102db" />
  <public type="attr" name="actionModeCloseDrawable" id="0x010102dc" />
  <public type="attr" name="windowActionModeOverlay" id="0x010102dd" />
  <public type="attr" name="valueFrom" id="0x010102de" />
  <public type="attr" name="valueTo" id="0x010102df" />
  <public type="attr" name="valueType" id="0x010102e0" />
  <public type="attr" name="propertyName" id="0x010102e1" />
  <public type="attr" name="ordering" id="0x010102e2" />
  <public type="attr" name="fragment" id="0x010102e3" />
  <public type="attr" name="windowActionBarOverlay" id="0x010102e4" />
  <public type="attr" name="fragmentOpenEnterAnimation" id="0x010102e5" />
  <public type="attr" name="fragmentOpenExitAnimation" id="0x010102e6" />
  <public type="attr" name="fragmentCloseEnterAnimation" id="0x010102e7" />
  <public type="attr" name="fragmentCloseExitAnimation" id="0x010102e8" />
  <public type="attr" name="fragmentFadeEnterAnimation" id="0x010102e9" />
  <public type="attr" name="fragmentFadeExitAnimation" id="0x010102ea" />
  <public type="attr" name="actionBarSize" id="0x010102eb" />
  <public type="attr" name="imeSubtypeLocale" id="0x010102ec" />
  <public type="attr" name="imeSubtypeMode" id="0x010102ed" />
  <public type="attr" name="imeSubtypeExtraValue" id="0x010102ee" />
  <public type="attr" name="splitMotionEvents" id="0x010102ef" />
  <public type="attr" name="listChoiceBackgroundIndicator" id="0x010102f0" />
  <public type="attr" name="spinnerMode" id="0x010102f1" />
  <public type="attr" name="animateLayoutChanges" id="0x010102f2" />
  <public type="attr" name="actionBarTabStyle" id="0x010102f3" />
  <public type="attr" name="actionBarTabBarStyle" id="0x010102f4" />
  <public type="attr" name="actionBarTabTextStyle" id="0x010102f5" />
  <public type="attr" name="actionOverflowButtonStyle" id="0x010102f6" />
  <public type="attr" name="actionModeCloseButtonStyle" id="0x010102f7" />
  <public type="attr" name="titleTextStyle" id="0x010102f8" />
  <public type="attr" name="subtitleTextStyle" id="0x010102f9" />
  <public type="attr" name="iconifiedByDefault" id="0x010102fa" />
  <public type="attr" name="actionLayout" id="0x010102fb" />
  <public type="attr" name="actionViewClass" id="0x010102fc" />
  <public type="attr" name="activatedBackgroundIndicator" id="0x010102fd" />
  <public type="attr" name="state_activated" id="0x010102fe" />
  <public type="attr" name="listPopupWindowStyle" id="0x010102ff" />
  <public type="attr" name="popupMenuStyle" id="0x01010300" />
  <public type="attr" name="textAppearanceLargePopupMenu" id="0x01010301" />
  <public type="attr" name="textAppearanceSmallPopupMenu" id="0x01010302" />
  <public type="attr" name="breadCrumbTitle" id="0x01010303" />
  <public type="attr" name="breadCrumbShortTitle" id="0x01010304" />
  <public type="attr" name="listDividerAlertDialog" id="0x01010305" />
  <public type="attr" name="textColorAlertDialogListItem" id="0x01010306" />
  <public type="attr" name="loopViews" id="0x01010307" />
  <public type="attr" name="dialogTheme" id="0x01010308" />
  <public type="attr" name="alertDialogTheme" id="0x01010309" />
  <public type="attr" name="dividerVertical" id="0x0101030a" />
  <public type="attr" name="homeAsUpIndicator" id="0x0101030b" />
  <public type="attr" name="enterFadeDuration" id="0x0101030c" />
  <public type="attr" name="exitFadeDuration" id="0x0101030d" />
  <public type="attr" name="selectableItemBackground" id="0x0101030e" />
  <public type="attr" name="autoAdvanceViewId" id="0x0101030f" />
  <public type="attr" name="useIntrinsicSizeAsMinimum" id="0x01010310" />
  <public type="attr" name="actionModeCutDrawable" id="0x01010311" />
  <public type="attr" name="actionModeCopyDrawable" id="0x01010312" />
  <public type="attr" name="actionModePasteDrawable" id="0x01010313" />
  <public type="attr" name="textEditPasteWindowLayout" id="0x01010314" />
  <public type="attr" name="textEditNoPasteWindowLayout" id="0x01010315" />
  <public type="attr" name="textIsSelectable" id="0x01010316" />
  <public type="attr" name="windowEnableSplitTouch" id="0x01010317" />
  <public type="attr" name="indeterminateProgressStyle" id="0x01010318" />
  <public type="attr" name="progressBarPadding" id="0x01010319" />
  <public type="attr" name="animationResolution" id="0x0101031a" />
  <public type="attr" name="state_accelerated" id="0x0101031b" />
  <public type="attr" name="baseline" id="0x0101031c" />
  <public type="attr" name="homeLayout" id="0x0101031d" />
  <public type="attr" name="opacity" id="0x0101031e" />
  <public type="attr" name="alpha" id="0x0101031f" />
  <public type="attr" name="transformPivotX" id="0x01010320" />
  <public type="attr" name="transformPivotY" id="0x01010321" />
  <public type="attr" name="translationX" id="0x01010322" />
  <public type="attr" name="translationY" id="0x01010323" />
  <public type="attr" name="scaleX" id="0x01010324" />
  <public type="attr" name="scaleY" id="0x01010325" />
  <public type="attr" name="rotation" id="0x01010326" />
  <public type="attr" name="rotationX" id="0x01010327" />
  <public type="attr" name="rotationY" id="0x01010328" />
  <public type="attr" name="showDividers" id="0x01010329" />
  <public type="attr" name="dividerPadding" id="0x0101032a" />
  <public type="attr" name="borderlessButtonStyle" id="0x0101032b" />
  <public type="attr" name="dividerHorizontal" id="0x0101032c" />
  <public type="attr" name="itemPadding" id="0x0101032d" />
  <public type="attr" name="buttonBarStyle" id="0x0101032e" />
  <public type="attr" name="buttonBarButtonStyle" id="0x0101032f" />
  <public type="attr" name="segmentedButtonStyle" id="0x01010330" />
  <public type="attr" name="staticWallpaperPreview" id="0x01010331" />
  <public type="attr" name="allowParallelSyncs" id="0x01010332" />
  <public type="attr" name="isAlwaysSyncable" id="0x01010333" />
  <public type="attr" name="verticalScrollbarPosition" id="0x01010334" />
  <public type="attr" name="fastScrollAlwaysVisible" id="0x01010335" />
  <public type="attr" name="fastScrollThumbDrawable" id="0x01010336" />
  <public type="attr" name="fastScrollPreviewBackgroundLeft" id="0x01010337" />
  <public type="attr" name="fastScrollPreviewBackgroundRight" id="0x01010338" />
  <public type="attr" name="fastScrollTrackDrawable" id="0x01010339" />
  <public type="attr" name="fastScrollOverlayPosition" id="0x0101033a" />
  <public type="attr" name="customTokens" id="0x0101033b" />
  <public type="attr" name="nextFocusForward" id="0x0101033c" />
  <public type="attr" name="firstDayOfWeek" id="0x0101033d" />
  <public type="attr" name="showWeekNumber" id="0x0101033e" />
  <public type="attr" name="minDate" id="0x0101033f" />
  <public type="attr" name="maxDate" id="0x01010340" />
  <public type="attr" name="shownWeekCount" id="0x01010341" />
  <public type="attr" name="selectedWeekBackgroundColor" id="0x01010342" />
  <public type="attr" name="focusedMonthDateColor" id="0x01010343" />
  <public type="attr" name="unfocusedMonthDateColor" id="0x01010344" />
  <public type="attr" name="weekNumberColor" id="0x01010345" />
  <public type="attr" name="weekSeparatorLineColor" id="0x01010346" />
  <public type="attr" name="selectedDateVerticalBar" id="0x01010347" />
  <public type="attr" name="weekDayTextAppearance" id="0x01010348" />
  <public type="attr" name="dateTextAppearance" id="0x01010349" />
  <public type="attr" name="solidColor" id="0x0101034a" />
  <public type="attr" name="spinnersShown" id="0x0101034b" />
  <public type="attr" name="calendarViewShown" id="0x0101034c" />
  <public type="attr" name="state_multiline" id="0x0101034d" />
  <public type="attr" name="detailsElementBackground" id="0x0101034e" />
  <public type="attr" name="textColorHighlightInverse" id="0x0101034f" />
  <public type="attr" name="textColorLinkInverse" id="0x01010350" />
  <public type="attr" name="editTextColor" id="0x01010351" />
  <public type="attr" name="editTextBackground" id="0x01010352" />
  <public type="attr" name="horizontalScrollViewStyle" id="0x01010353" />
  <public type="attr" name="layerType" id="0x01010354" />
  <public type="attr" name="alertDialogIcon" id="0x01010355" />
  <public type="attr" name="windowMinWidthMajor" id="0x01010356" />
  <public type="attr" name="windowMinWidthMinor" id="0x01010357" />
  <public type="attr" name="queryHint" id="0x01010358" />
  <public type="attr" name="fastScrollTextColor" id="0x01010359" />
  <public type="attr" name="largeHeap" id="0x0101035a" />
  <public type="attr" name="windowCloseOnTouchOutside" id="0x0101035b" />
  <public type="attr" name="datePickerStyle" id="0x0101035c" />
  <public type="attr" name="calendarViewStyle" id="0x0101035d" />
  <public type="attr" name="textEditSidePasteWindowLayout" id="0x0101035e" />
  <public type="attr" name="textEditSideNoPasteWindowLayout" id="0x0101035f" />
  <public type="attr" name="actionMenuTextAppearance" id="0x01010360" />
  <public type="attr" name="actionMenuTextColor" id="0x01010361" />

  <!-- A simple fade-in animation. -->
  <public type="animator" name="fade_in" id="0x010b0000" />
  <!-- A simple fade-out animation. -->
  <public type="animator" name="fade_out" id="0x010b0001" />

  <!-- Acceleration curve matching a quadtratic ease out function. -->
  <public type="interpolator" name="accelerate_quad" id="0x010c0000" />
  <!-- Acceleration curve matching a quadtratic ease in function. -->
  <public type="interpolator" name="decelerate_quad" id="0x010c0001" />
  <!-- Acceleration curve matching a cubic ease out function. -->
  <public type="interpolator" name="accelerate_cubic" id="0x010c0002" />
  <!-- Acceleration curve matching a cubic ease in function. -->
  <public type="interpolator" name="decelerate_cubic" id="0x010c0003" />
  <!-- Acceleration curve matching a quint ease out function. -->
  <public type="interpolator" name="accelerate_quint" id="0x010c0004" />
  <!-- Acceleration curve matching a quint ease in function. -->
  <public type="interpolator" name="decelerate_quint" id="0x010c0005" />
  <!-- Acceleration curve matching an ease in + ease out function -->
  <public type="interpolator" name="accelerate_decelerate" id="0x010c0006" />
  <!-- An interpolator where the change starts backward then flings forward. -->
  <public type="interpolator" name="anticipate" id="0x010c0007" />
  <!-- An interpolator where the change flings forward and overshoots the last
       value then comes back. -->
  <public type="interpolator" name="overshoot" id="0x010c0008" />
  <!-- An interpolator where the change starts backward then flings forward and
       overshoots the target value and finally goes back to the final value. -->
  <public type="interpolator" name="anticipate_overshoot" id="0x010c0009" />
  <!-- An interpolator where the change bounces at the end. -->
  <public type="interpolator" name="bounce" id="0x010c000a" />
  <!-- An interpolator where the rate of change is constant. -->
  <public type="interpolator" name="linear" id="0x010c000b" />
  <!-- Repeats the animation for one cycle. The rate of change follows a
       sinusoidal pattern. -->
  <public type="interpolator" name="cycle" id="0x010c000c" />

  <public type="id" name="home" id="0x0102002c" />
  <!-- Context menu ID for the "Select text..." menu item to switch to text
       selection context mode in text views. -->
  <public type="id" name="selectTextMode" id="0x0102002d" />

  <public type="dimen" name="dialog_min_width_major" id="0x01050003" />
  <public type="dimen" name="dialog_min_width_minor" id="0x01050004" />
  <public type="dimen" name="notification_large_icon_width" id="0x01050005" />
  <public type="dimen" name="notification_large_icon_height" id="0x01050006" />

  <!-- Standard content view for a {@link android.app.ListFragment}.
       If you are implementing a subclass of ListFragment with your
       own customized content, you can include this layout in that
       content to still retain all of the standard functionality of
       the base class. -->
  <public type="layout" name="list_content" id="0x01090014" />

  <!-- A simple ListView item layout which can contain text and support (single or multiple) item selection. -->
  <public type="layout" name="simple_selectable_list_item" id="0x01090015" />

  <!-- A version of {@link #simple_list_item_1} that is able to change its
       background state to indicate when it is activated (that is checked by
       a ListView). -->
  <public type="layout" name="simple_list_item_activated_1" id="0x01090016" />

  <!-- A version of {@link #simple_list_item_2} that is able to change its
       background state to indicate when it is activated (that is checked by
       a ListView). -->
  <public type="layout" name="simple_list_item_activated_2" id="0x01090017" />

  <public type="drawable" name="dialog_holo_dark_frame" id="0x010800b2" />
  <public type="drawable" name="dialog_holo_light_frame" id="0x010800b3" />

  <public type="style" name="Theme.WithActionBar" id="0x01030069" />
  <public type="style" name="Theme.NoTitleBar.OverlayActionModes" id="0x0103006a" />
  <public type="style" name="Theme.Holo" id="0x0103006b" />
  <public type="style" name="Theme.Holo.NoActionBar" id="0x0103006c" />
  <public type="style" name="Theme.Holo.NoActionBar.Fullscreen" id="0x0103006d" />
  <public type="style" name="Theme.Holo.Light" id="0x0103006e" />
  <public type="style" name="Theme.Holo.Dialog" id="0x0103006f" />
  <public type="style" name="Theme.Holo.Dialog.MinWidth" id="0x01030070" />
  <public type="style" name="Theme.Holo.Dialog.NoActionBar" id="0x01030071" />
  <public type="style" name="Theme.Holo.Dialog.NoActionBar.MinWidth" id="0x01030072" />
  <public type="style" name="Theme.Holo.Light.Dialog" id="0x01030073" />
  <public type="style" name="Theme.Holo.Light.Dialog.MinWidth" id="0x01030074" />
  <public type="style" name="Theme.Holo.Light.Dialog.NoActionBar" id="0x01030075" />
  <public type="style" name="Theme.Holo.Light.Dialog.NoActionBar.MinWidth" id="0x01030076" />
  <public type="style" name="Theme.Holo.DialogWhenLarge" id="0x01030077" />
  <public type="style" name="Theme.Holo.DialogWhenLarge.NoActionBar" id="0x01030078" />
  <public type="style" name="Theme.Holo.Light.DialogWhenLarge" id="0x01030079" />
  <public type="style" name="Theme.Holo.Light.DialogWhenLarge.NoActionBar" id="0x0103007a" />
  <public type="style" name="Theme.Holo.Panel" id="0x0103007b" />
  <public type="style" name="Theme.Holo.Light.Panel" id="0x0103007c" />
  <public type="style" name="Theme.Holo.Wallpaper" id="0x0103007d" />
  <public type="style" name="Theme.Holo.Wallpaper.NoTitleBar" id="0x0103007e" />
  <public type="style" name="Theme.Holo.InputMethod" id="0x0103007f" />
  <public type="style" name="TextAppearance.Widget.PopupMenu.Large" id="0x01030080" />
  <public type="style" name="TextAppearance.Widget.PopupMenu.Small" id="0x01030081" />
  <public type="style" name="Widget.ActionBar" id="0x01030082" />
  <public type="style" name="Widget.Spinner.DropDown" id="0x01030083" />
  <public type="style" name="Widget.ActionButton" id="0x01030084" />
  <public type="style" name="Widget.ListPopupWindow" id="0x01030085" />
  <public type="style" name="Widget.PopupMenu" id="0x01030086" />
  <public type="style" name="Widget.ActionButton.Overflow" id="0x01030087" />
  <public type="style" name="Widget.ActionButton.CloseMode" id="0x01030088" />
  <public type="style" name="Widget.FragmentBreadCrumbs" id="0x01030089" />
  <public type="style" name="Widget.Holo" id="0x0103008a" />
  <public type="style" name="Widget.Holo.Button" id="0x0103008b" />
  <public type="style" name="Widget.Holo.Button.Small" id="0x0103008c" />
  <public type="style" name="Widget.Holo.Button.Inset" id="0x0103008d" />
  <public type="style" name="Widget.Holo.Button.Toggle" id="0x0103008e" />
  <public type="style" name="Widget.Holo.TextView" id="0x0103008f" />
  <public type="style" name="Widget.Holo.AutoCompleteTextView" id="0x01030090" />
  <public type="style" name="Widget.Holo.CompoundButton.CheckBox" id="0x01030091" />
  <public type="style" name="Widget.Holo.ListView.DropDown" id="0x01030092" />
  <public type="style" name="Widget.Holo.EditText" id="0x01030093" />
  <public type="style" name="Widget.Holo.ExpandableListView" id="0x01030094" />
  <public type="style" name="Widget.Holo.GridView" id="0x01030095" />
  <public type="style" name="Widget.Holo.ImageButton" id="0x01030096" />
  <public type="style" name="Widget.Holo.ListView" id="0x01030097" />
  <public type="style" name="Widget.Holo.PopupWindow" id="0x01030098" />
  <public type="style" name="Widget.Holo.ProgressBar" id="0x01030099" />
  <public type="style" name="Widget.Holo.ProgressBar.Horizontal" id="0x0103009a" />
  <public type="style" name="Widget.Holo.ProgressBar.Small" id="0x0103009b" />
  <public type="style" name="Widget.Holo.ProgressBar.Small.Title" id="0x0103009c" />
  <public type="style" name="Widget.Holo.ProgressBar.Large" id="0x0103009d" />
  <public type="style" name="Widget.Holo.SeekBar" id="0x0103009e" />
  <public type="style" name="Widget.Holo.RatingBar" id="0x0103009f" />
  <public type="style" name="Widget.Holo.RatingBar.Indicator" id="0x010300a0" />
  <public type="style" name="Widget.Holo.RatingBar.Small" id="0x010300a1" />
  <public type="style" name="Widget.Holo.CompoundButton.RadioButton" id="0x010300a2" />
  <public type="style" name="Widget.Holo.ScrollView" id="0x010300a3" />
  <public type="style" name="Widget.Holo.HorizontalScrollView" id="0x010300a4" />
  <public type="style" name="Widget.Holo.Spinner" id="0x010300a5" />
  <public type="style" name="Widget.Holo.CompoundButton.Star" id="0x010300a6" />
  <public type="style" name="Widget.Holo.TabWidget" id="0x010300a7" />
  <public type="style" name="Widget.Holo.WebTextView" id="0x010300a8" />
  <public type="style" name="Widget.Holo.WebView" id="0x010300a9" />
  <public type="style" name="Widget.Holo.DropDownItem" id="0x010300aa" />
  <public type="style" name="Widget.Holo.DropDownItem.Spinner" id="0x010300ab" />
  <public type="style" name="Widget.Holo.TextView.SpinnerItem" id="0x010300ac" />
  <public type="style" name="Widget.Holo.ListPopupWindow" id="0x010300ad" />
  <public type="style" name="Widget.Holo.PopupMenu" id="0x010300ae" />
  <public type="style" name="Widget.Holo.ActionButton" id="0x010300af" />
  <public type="style" name="Widget.Holo.ActionButton.Overflow" id="0x010300b0" />
  <public type="style" name="Widget.Holo.ActionButton.TextButton" id="0x010300b1" />
  <public type="style" name="Widget.Holo.ActionMode" id="0x010300b2" />
  <public type="style" name="Widget.Holo.ActionButton.CloseMode" id="0x010300b3" />
  <public type="style" name="Widget.Holo.ActionBar" id="0x010300b4" />
  <public type="style" name="Widget.Holo.Light" id="0x010300b5" />
  <public type="style" name="Widget.Holo.Light.Button" id="0x010300b6" />
  <public type="style" name="Widget.Holo.Light.Button.Small" id="0x010300b7" />
  <public type="style" name="Widget.Holo.Light.Button.Inset" id="0x010300b8" />
  <public type="style" name="Widget.Holo.Light.Button.Toggle" id="0x010300b9" />
  <public type="style" name="Widget.Holo.Light.TextView" id="0x010300ba" />
  <public type="style" name="Widget.Holo.Light.AutoCompleteTextView" id="0x010300bb" />
  <public type="style" name="Widget.Holo.Light.CompoundButton.CheckBox" id="0x010300bc" />
  <public type="style" name="Widget.Holo.Light.ListView.DropDown" id="0x010300bd" />
  <public type="style" name="Widget.Holo.Light.EditText" id="0x010300be" />
  <public type="style" name="Widget.Holo.Light.ExpandableListView" id="0x010300bf" />
  <public type="style" name="Widget.Holo.Light.GridView" id="0x010300c0" />
  <public type="style" name="Widget.Holo.Light.ImageButton" id="0x010300c1" />
  <public type="style" name="Widget.Holo.Light.ListView" id="0x010300c2" />
  <public type="style" name="Widget.Holo.Light.PopupWindow" id="0x010300c3" />
  <public type="style" name="Widget.Holo.Light.ProgressBar" id="0x010300c4" />
  <public type="style" name="Widget.Holo.Light.ProgressBar.Horizontal" id="0x010300c5" />
  <public type="style" name="Widget.Holo.Light.ProgressBar.Small" id="0x010300c6" />
  <public type="style" name="Widget.Holo.Light.ProgressBar.Small.Title" id="0x010300c7" />
  <public type="style" name="Widget.Holo.Light.ProgressBar.Large" id="0x010300c8" />
  <public type="style" name="Widget.Holo.Light.ProgressBar.Inverse" id="0x010300c9" />
  <public type="style" name="Widget.Holo.Light.ProgressBar.Small.Inverse" id="0x010300ca" />
  <public type="style" name="Widget.Holo.Light.ProgressBar.Large.Inverse" id="0x010300cb" />
  <public type="style" name="Widget.Holo.Light.SeekBar" id="0x010300cc" />
  <public type="style" name="Widget.Holo.Light.RatingBar" id="0x010300cd" />
  <public type="style" name="Widget.Holo.Light.RatingBar.Indicator" id="0x010300ce" />
  <public type="style" name="Widget.Holo.Light.RatingBar.Small" id="0x010300cf" />
  <public type="style" name="Widget.Holo.Light.CompoundButton.RadioButton" id="0x010300d0" />
  <public type="style" name="Widget.Holo.Light.ScrollView" id="0x010300d1" />
  <public type="style" name="Widget.Holo.Light.HorizontalScrollView" id="0x010300d2" />
  <public type="style" name="Widget.Holo.Light.Spinner" id="0x010300d3" />
  <public type="style" name="Widget.Holo.Light.CompoundButton.Star" id="0x010300d4" />
  <public type="style" name="Widget.Holo.Light.TabWidget" id="0x010300d5" />
  <public type="style" name="Widget.Holo.Light.WebTextView" id="0x010300d6" />
  <public type="style" name="Widget.Holo.Light.WebView" id="0x010300d7" />
  <public type="style" name="Widget.Holo.Light.DropDownItem" id="0x010300d8" />
  <public type="style" name="Widget.Holo.Light.DropDownItem.Spinner" id="0x010300d9" />
  <public type="style" name="Widget.Holo.Light.TextView.SpinnerItem" id="0x010300da" />
  <public type="style" name="Widget.Holo.Light.ListPopupWindow" id="0x010300db" />
  <public type="style" name="Widget.Holo.Light.PopupMenu" id="0x010300dc" />
  <public type="style" name="Widget.Holo.Light.ActionButton" id="0x010300dd" />
  <public type="style" name="Widget.Holo.Light.ActionButton.Overflow" id="0x010300de" />
  <public type="style" name="Widget.Holo.Light.ActionMode" id="0x010300df" />
  <public type="style" name="Widget.Holo.Light.ActionButton.CloseMode" id="0x010300e0" />
  <public type="style" name="Widget.Holo.Light.ActionBar" id="0x010300e1" />
  <public type="style" name="Widget.Holo.Button.Borderless" id="0x010300e2" />
  <public type="style" name="Widget.Holo.Tab" id="0x010300e3" />
  <public type="style" name="Widget.Holo.Light.Tab" id="0x010300e4" />
  <public type="style" name="Holo.ButtonBar" id="0x010300e5" />
  <public type="style" name="Holo.Light.ButtonBar" id="0x010300e6" />
  <public type="style" name="Holo.ButtonBar.AlertDialog" id="0x010300e7" />
  <public type="style" name="Holo.Light.ButtonBar.AlertDialog" id="0x010300e8" />
  <public type="style" name="Holo.SegmentedButton" id="0x010300e9" />
  <public type="style" name="Holo.Light.SegmentedButton" id="0x010300ea" />
  <public type="style" name="Widget.CalendarView" id="0x010300eb" />
  <public type="style" name="Widget.Holo.CalendarView" id="0x010300ec" />
  <public type="style" name="Widget.Holo.Light.CalendarView" id="0x010300ed" />
  <public type="style" name="Widget.DatePicker" id="0x010300ee" />
  <public type="style" name="Widget.Holo.DatePicker" id="0x010300ef" />

  <public type="string" name="selectTextMode" id="0x01040016" />

  <!-- Default icon for applications that don't specify an icon. -->
  <public type="mipmap" name="sym_def_app_icon" id="0x010d0000" />

<!-- ===============================================================
     Resources added in version 12 of the platform (Honeycomb MR 1 / 3.1)
     =============================================================== -->
  <eat-comment />
  <public type="attr" name="textCursorDrawable" id="0x01010362" />
<<<<<<< HEAD
  <public type="attr" name="resizeMode" />

<!-- ===============================================================
     Resources added in version 13 of the platform (Ice Cream Sandwich)
     =============================================================== -->
  <eat-comment />
  <public type="attr" name="state_hovered" />
  <public type="attr" name="state_drag_can_accept" />
  <public type="attr" name="state_drag_hovered" />
  <public type="attr" name="stopWithTask" />

  <public type="style" name="Theme.Holo.Light.NoActionBar" />
  <public type="style" name="TextAppearance.SuggestionHighlight" />
  <public type="style" name="Theme.Holo.SplitActionBarWhenNarrow" />
  <public type="style" name="Theme.Holo.Light.SplitActionBarWhenNarrow" />

  <public type="attr" name="textSuggestionsWindowStyle" />
  <public type="attr" name="textEditSuggestionsBottomWindowLayout" />
  <public type="attr" name="textEditSuggestionsTopWindowLayout" />
  <public type="attr" name="textEditSuggestionItemLayout" />
  <public type="attr" name="horizontalDirection" />

  <public type="attr" name="fullBackupAgent" />
  <public type="attr" name="suggestionsEnabled" />

  <public type="attr" name="rowCount" />
  <public type="attr" name="rowOrderPreserved" />
  <public type="attr" name="columnCount" />
  <public type="attr" name="columnOrderPreserved" />
  <public type="attr" name="useDefaultMargins" />

  <public type="attr" name="layout_row" />
  <public type="attr" name="layout_rowSpan" />

  <public type="attr" name="layout_rowWeight" />
  <public type="attr" name="layout_columnSpan" />
  <public type="attr" name="layout_columnWeight" />
  <public type="attr" name="actionModeSelectAllDrawable" />

  <public type="attr" name="isAuxiliary" />

  <public type="attr" name="accessibilityEventTypes" />
  <public type="attr" name="packageNames" />
  <public type="attr" name="accessibilityFeedbackType" />
  <public type="attr" name="notificationTimeout" />
  <public type="attr" name="accessibilityFlags" />
  <public type="attr" name="canRetrieveWindowContent" />

=======
  <public type="attr" name="resizeMode" id="0x01010363" />


<!-- ===============================================================
     Resources added in version 13 of the platform (Honeycomb MR 2)
     =============================================================== -->
  <eat-comment />
  <public type="attr" name="requiresSmallestWidthDp" id="0x01010364" />
  <public type="attr" name="compatibleWidthLimitDp" />
>>>>>>> 5c2e4d20
</resources><|MERGE_RESOLUTION|>--- conflicted
+++ resolved
@@ -1647,8 +1647,14 @@
      =============================================================== -->
   <eat-comment />
   <public type="attr" name="textCursorDrawable" id="0x01010362" />
-<<<<<<< HEAD
-  <public type="attr" name="resizeMode" />
+  <public type="attr" name="resizeMode" id="0x01010363" />
+
+<!-- ===============================================================
+     Resources added in version 13 of the platform (Honeycomb MR 2)
+     =============================================================== -->
+  <eat-comment />
+  <public type="attr" name="requiresSmallestWidthDp" id="0x01010364" />
+  <public type="attr" name="compatibleWidthLimitDp" />
 
 <!-- ===============================================================
      Resources added in version 13 of the platform (Ice Cream Sandwich)
@@ -1695,16 +1701,4 @@
   <public type="attr" name="notificationTimeout" />
   <public type="attr" name="accessibilityFlags" />
   <public type="attr" name="canRetrieveWindowContent" />
-
-=======
-  <public type="attr" name="resizeMode" id="0x01010363" />
-
-
-<!-- ===============================================================
-     Resources added in version 13 of the platform (Honeycomb MR 2)
-     =============================================================== -->
-  <eat-comment />
-  <public type="attr" name="requiresSmallestWidthDp" id="0x01010364" />
-  <public type="attr" name="compatibleWidthLimitDp" />
->>>>>>> 5c2e4d20
 </resources>