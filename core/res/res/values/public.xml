--- conflicted
+++ resolved
@@ -1214,22 +1214,19 @@
 
   <public type="attr" name="author" id="0x010102b4" />
   <public type="attr" name="autoStart" id="0x010102b5" />
-<<<<<<< HEAD
-  
-<!-- ===============================================================
-Resources proposed for Flan.
- =============================================================== -->
-  <eat-comment />
-  <public type="attr" name="neverEncrypt" />
-=======
 
     
 <!-- ===============================================================
      Resources added in version 8 of the platform (Eclair MR2).
      =============================================================== -->
   <eat-comment />
+
+  <public type="attr" name="expandableListViewWhiteStyle" id="0x010102b6" />
+
+<!-- ===============================================================
+     Resources proposed for Flan.
+     =============================================================== -->
+  <eat-comment />
+  <public type="attr" name="neverEncrypt" />
     
-  <public type="attr" name="expandableListViewWhiteStyle" id="0x010102b6" />
->>>>>>> cfccf5a1
-
 </resources>