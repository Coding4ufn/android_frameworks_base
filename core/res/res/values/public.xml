--- conflicted
+++ resolved
@@ -1662,58 +1662,6 @@
   <public type="style" name="Theme.Holo.Light.NoActionBar" />
   <public type="style" name="Theme.Holo.Light.NoActionBar.Fullscreen" />
 
-<<<<<<< HEAD
-<!-- ===============================================================
-     Resources added in version 14 of the platform (Ice Cream Sandwich)
-     =============================================================== -->
-  <eat-comment />
-  <public type="attr" name="state_hovered" />
-  <public type="attr" name="state_drag_can_accept" />
-  <public type="attr" name="state_drag_hovered" />
-  <public type="attr" name="stopWithTask" />
-
-  <public type="attr" name="switchTextOn" />
-  <public type="attr" name="switchTextOff" />
-  <public type="attr" name="switchPreferenceStyle" />
-
-  <public type="style" name="TextAppearance.SuggestionHighlight" />
-  <public type="style" name="Theme.Holo.SplitActionBarWhenNarrow" />
-  <public type="style" name="Theme.Holo.Light.SplitActionBarWhenNarrow" />
-
-  <public type="attr" name="textSuggestionsWindowStyle" />
-  <public type="attr" name="textEditSuggestionsBottomWindowLayout" />
-  <public type="attr" name="textEditSuggestionsTopWindowLayout" />
-  <public type="attr" name="textEditSuggestionItemLayout" />
-
-  <public type="attr" name="layoutDirection" />
-
-  <public type="attr" name="fullBackupAgent" />
-  <public type="attr" name="suggestionsEnabled" />
-
-  <public type="attr" name="rowCount" />
-  <public type="attr" name="rowOrderPreserved" />
-  <public type="attr" name="columnCount" />
-  <public type="attr" name="columnOrderPreserved" />
-  <public type="attr" name="useDefaultMargins" />
-  <public type="attr" name="marginsIncludedInAlignment" />
-
-  <public type="attr" name="layout_row" />
-  <public type="attr" name="layout_rowSpan" />
-
-  <public type="attr" name="layout_rowWeight" />
-  <public type="attr" name="layout_columnSpan" />
-  <public type="attr" name="layout_columnWeight" />
-  <public type="attr" name="actionModeSelectAllDrawable" />
-
-  <public type="attr" name="isAuxiliary" />
-
-  <public type="attr" name="accessibilityEventTypes" />
-  <public type="attr" name="packageNames" />
-  <public type="attr" name="accessibilityFeedbackType" />
-  <public type="attr" name="notificationTimeout" />
-  <public type="attr" name="accessibilityFlags" />
-  <public type="attr" name="canRetrieveWindowContent" />
-=======
   <public type="style" name="Widget.ActionBar.TabView" />
   <public type="style" name="Widget.ActionBar.TabText" />
   <public type="style" name="Widget.ActionBar.TabBar" />
@@ -1723,6 +1671,56 @@
   <public type="style" name="Widget.Holo.Light.ActionBar.TabView" />
   <public type="style" name="Widget.Holo.Light.ActionBar.TabText" />
   <public type="style" name="Widget.Holo.Light.ActionBar.TabBar" />
->>>>>>> fb339016
+
+<!-- ===============================================================
+     Resources added in version 14 of the platform (Ice Cream Sandwich)
+     =============================================================== -->
+  <eat-comment />
+  <public type="attr" name="state_hovered" />
+  <public type="attr" name="state_drag_can_accept" />
+  <public type="attr" name="state_drag_hovered" />
+  <public type="attr" name="stopWithTask" />
+
+  <public type="attr" name="switchTextOn" />
+  <public type="attr" name="switchTextOff" />
+  <public type="attr" name="switchPreferenceStyle" />
+
+  <public type="style" name="TextAppearance.SuggestionHighlight" />
+  <public type="style" name="Theme.Holo.SplitActionBarWhenNarrow" />
+  <public type="style" name="Theme.Holo.Light.SplitActionBarWhenNarrow" />
+
+  <public type="attr" name="textSuggestionsWindowStyle" />
+  <public type="attr" name="textEditSuggestionsBottomWindowLayout" />
+  <public type="attr" name="textEditSuggestionsTopWindowLayout" />
+  <public type="attr" name="textEditSuggestionItemLayout" />
+
+  <public type="attr" name="layoutDirection" />
+
+  <public type="attr" name="fullBackupAgent" />
+  <public type="attr" name="suggestionsEnabled" />
+
+  <public type="attr" name="rowCount" />
+  <public type="attr" name="rowOrderPreserved" />
+  <public type="attr" name="columnCount" />
+  <public type="attr" name="columnOrderPreserved" />
+  <public type="attr" name="useDefaultMargins" />
+  <public type="attr" name="marginsIncludedInAlignment" />
+
+  <public type="attr" name="layout_row" />
+  <public type="attr" name="layout_rowSpan" />
+
+  <public type="attr" name="layout_rowWeight" />
+  <public type="attr" name="layout_columnSpan" />
+  <public type="attr" name="layout_columnWeight" />
+  <public type="attr" name="actionModeSelectAllDrawable" />
+
+  <public type="attr" name="isAuxiliary" />
+
+  <public type="attr" name="accessibilityEventTypes" />
+  <public type="attr" name="packageNames" />
+  <public type="attr" name="accessibilityFeedbackType" />
+  <public type="attr" name="notificationTimeout" />
+  <public type="attr" name="accessibilityFlags" />
+  <public type="attr" name="canRetrieveWindowContent" />
 
 </resources>